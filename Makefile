#CAMB Makefile

#Set FISHER=Y to compile bispectrum fisher matrix code
FISHER=

<<<<<<< HEAD
#Set FORUTILSPATH to the path where the libforutils.a file can be found.
#The OUTPUT_DIR will be appended.

ifneq "$(wildcard ./forutils)" ""
FORUTILSPATH ?= $(shell pwd)/forutils
else
ifneq "$(wildcard ../forutils)" ""
FORUTILSPATH ?= $(shell pwd)/../forutils
else
ifneq "$(wildcard ../../forutils)" ""
FORUTILSPATH ?= $(shell pwd)/../../forutils
endif
endif
endif

ifeq ($(FORUTILSPATH),)
$(error First install forutils from https://github.com/cmbant/forutils; or set FORUTILSPATH variable)
endif

ifeq ($(MAKECMDGOALS),camblib.so)
COMPILER ?= gfortran
=======
#native optimization does not work on Mac gfortran or heterogeneous clusters
CLUSTER_SAFE ?= 0
ifneq ($(CLUSTER_SAFE), 0)
NONNATIVE = 1
>>>>>>> 2d320432
endif

#Will detect ifort/gfortran or edit for your compiler
ifneq ($(COMPILER),gfortran)
ifortErr = $(shell which ifort >/dev/null 2>&1; echo $$?)
else
ifortErr = 1
endif

ifeq "$(ifortErr)" "0"

#Intel compiler
F90C     = ifort
<<<<<<< HEAD
=======
FFLAGS = -W0 -WB -fpp
DEBUGFLAGS = -g -check all -check noarg_temp_created -traceback -fpp -fpe0

ifeq ($(shell uname -s),Darwin)
SFFLAGS = -dynamiclib -fpic
else
SFFLAGS = -shared -fpic
endif

ifdef NONNATIVE
FFLAGS+=-O3 -ipo -axCORE-AVX2
else
FFLAGS+=-fast
endif

>>>>>>> 2d320432
ifortVer_major = $(shell ifort -v 2>&1 | cut -d " " -f 3 | cut -d. -f 1)
ifeq ($(shell test $(ifortVer_major) -gt 15; echo $$?),0)
COMMON_FFLAGS = -fpp -qopenmp
else
COMMON_FFLAGS = -fpp -openmp
endif
COMMON_FFLAGS += -gen-dep=$$*.d
FFLAGS = -fast -fp-model precise -W0 -WB $(COMMON_FFLAGS)
DEBUGFLAGS =  -g -check all -check noarg_temp_created -traceback -fpe0 $(COMMON_FFLAGS)
SFFLAGS = -shared -fpic

## This is flag is passed to the Fortran compiler allowing it to link C++ if required (not usually):
F90CRLINK = -cxxlib
ifneq "$(ifortVer_major)" "14"
F90CRLINK += -qopt-report=1 -qopt-report-phase=vec
else
F90CRLINK += -vec_report0
endif
MODOUT = -module $(OUTPUT_DIR)
AR     = xiar
SMODOUT = -module $(DLL_DIR)
ifneq ($(FISHER),)
FFLAGS += -mkl
endif

else
gfortErr = $(shell which gfortran >/dev/null; echo $$?)
ifeq "$(gfortErr)" "0"
#Gfortran compiler (version 6+):
COMPILER = gfortran
F90C     = gfortran
COMMON_FFLAGS = -MMD -cpp -ffree-line-length-none -fmax-errors=4
# Using -ffast-math causes differences between Debug and Release configurations.
FFLAGS = -O3 -fopenmp $(COMMON_FFLAGS)
DEBUGFLAGS = -g -fbacktrace -ffpe-trap=invalid,overflow,zero -fbounds-check $(COMMON_FFLAGS)
SFFLAGS =  -shared -fPIC
MODOUT =  -J$(OUTPUT_DIR)
SMODOUT = -J$(DLL_DIR)

<<<<<<< HEAD
ifneq ($(FISHER),)
F90CRLINK += -lblas -llapack
endif
#native optimization does not work on Mac or heterogeneous clusters
CLUSTER_SAFE ?= 0
ifneq ($(CLUSTER_SAFE), 0)
NONNATIVE = 1
endif
=======
>>>>>>> 2d320432
ifeq ($(shell uname -s),Darwin)
NONNATIVE = 1
endif
ifndef NONNATIVE
#Note this seems to make code slightly slower in some cases, use CLUSTER_SAFE=1 to test without
FFLAGS+=-march=native
endif
endif
endif

IFLAG = -I

#G95 compiler
#F90C   = g95
#FFLAGS = -O2

#SGI, -mp toggles multi-processor. Use -O2 if -Ofast gives problems.
#F90C     = f90
#FFLAGS  = -Ofast -mp

#Digital/Compaq fortran, -omp toggles multi-processor
#F90C    = f90
#FFLAGS  = -omp -O4 -arch host -math_library fast -tune host -fpe1

#Absoft ProFortran, single processor:
#F90C     = f95
#FFLAGS = -O2 -cpu:athlon -s -lU77 -w -YEXT_NAMES="LCS" -YEXT_SFX="_"

#NAGF95, single processor:
#F90C     = f95
#FFLAGS = -DNAGF95 -O3

#PGF90
#F90C = pgf90
#FFLAGS = -O2 -DESCAPEBACKSLASH -Mpreprocess

#Sun V880
#F90C = mpf90
#FFLAGS =  -O4 -openmp -ftrap=%none -dalign

#Sun parallel enterprise:
#F90C     = f95
#FFLAGS =  -O2 -xarch=native64 -openmp -ftrap=%none
#try removing -openmp if get bus errors. -03, -04 etc are dodgy.

#IBM XL Fortran, multi-processor (run gmake)
#F90C     = xlf90_r
#FFLAGS  = -DESCAPEBACKSLASH -DIBMXL -qsmp=omp -qsuffix=f=f90:cpp=F90 -O3 -qstrict -qarch=pwr3 -qtune=pwr3

#Settings for building camb_fits
#Location of FITSIO and name of library
FITSDIR       ?= /usr/local/lib
FITSLIB       = cfitsio
#Location of HEALPIX for building camb_fits
HEALPIXDIR    ?= /usr/local/healpix

ifneq ($(FISHER),)
# Its dependencies are all meet by the libutils.a which always added.
FFLAGS += -DFISHER
endif

DEBUGFLAGS ?= $(FFLAGS)
Debug: FFLAGS = $(DEBUGFLAGS)

include ./Makefile_main<|MERGE_RESOLUTION|>--- conflicted
+++ resolved
@@ -3,7 +3,6 @@
 #Set FISHER=Y to compile bispectrum fisher matrix code
 FISHER=
 
-<<<<<<< HEAD
 #Set FORUTILSPATH to the path where the libforutils.a file can be found.
 #The OUTPUT_DIR will be appended.
 
@@ -23,14 +22,10 @@
 $(error First install forutils from https://github.com/cmbant/forutils; or set FORUTILSPATH variable)
 endif
 
-ifeq ($(MAKECMDGOALS),camblib.so)
-COMPILER ?= gfortran
-=======
 #native optimization does not work on Mac gfortran or heterogeneous clusters
 CLUSTER_SAFE ?= 0
 ifneq ($(CLUSTER_SAFE), 0)
 NONNATIVE = 1
->>>>>>> 2d320432
 endif
 
 #Will detect ifort/gfortran or edit for your compiler
@@ -44,10 +39,17 @@
 
 #Intel compiler
 F90C     = ifort
-<<<<<<< HEAD
-=======
-FFLAGS = -W0 -WB -fpp
-DEBUGFLAGS = -g -check all -check noarg_temp_created -traceback -fpp -fpe0
+
+ifortVer_major = $(shell ifort -v 2>&1 | cut -d " " -f 3 | cut -d. -f 1)
+ifeq ($(shell test $(ifortVer_major) -gt 15; echo $$?),0)
+COMMON_FFLAGS = -fpp -qopenmp
+else
+COMMON_FFLAGS = -fpp -openmp
+endif
+COMMON_FFLAGS += -gen-dep=$$*.d
+
+FFLAGS = -fp-model precise -W0 -WB $(COMMON_FFLAGS)
+DEBUGFLAGS =  -g -check all -check noarg_temp_created -traceback -fpe0 $(COMMON_FFLAGS)
 
 ifeq ($(shell uname -s),Darwin)
 SFFLAGS = -dynamiclib -fpic
@@ -60,18 +62,6 @@
 else
 FFLAGS+=-fast
 endif
-
->>>>>>> 2d320432
-ifortVer_major = $(shell ifort -v 2>&1 | cut -d " " -f 3 | cut -d. -f 1)
-ifeq ($(shell test $(ifortVer_major) -gt 15; echo $$?),0)
-COMMON_FFLAGS = -fpp -qopenmp
-else
-COMMON_FFLAGS = -fpp -openmp
-endif
-COMMON_FFLAGS += -gen-dep=$$*.d
-FFLAGS = -fast -fp-model precise -W0 -WB $(COMMON_FFLAGS)
-DEBUGFLAGS =  -g -check all -check noarg_temp_created -traceback -fpe0 $(COMMON_FFLAGS)
-SFFLAGS = -shared -fpic
 
 ## This is flag is passed to the Fortran compiler allowing it to link C++ if required (not usually):
 F90CRLINK = -cxxlib
@@ -101,17 +91,10 @@
 MODOUT =  -J$(OUTPUT_DIR)
 SMODOUT = -J$(DLL_DIR)
 
-<<<<<<< HEAD
 ifneq ($(FISHER),)
 F90CRLINK += -lblas -llapack
 endif
-#native optimization does not work on Mac or heterogeneous clusters
-CLUSTER_SAFE ?= 0
-ifneq ($(CLUSTER_SAFE), 0)
-NONNATIVE = 1
-endif
-=======
->>>>>>> 2d320432
+
 ifeq ($(shell uname -s),Darwin)
 NONNATIVE = 1
 endif
