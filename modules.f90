    ! Modules used by cmbmain and other routines.

    !     Code for Anisotropies in the Microwave Background
    !     by Antony Lewis (http://cosmologist.info) and Anthony Challinor
    !     See readme.html for documentation.
    !
    !     Based on CMBFAST  by  Uros Seljak and Matias Zaldarriaga, itself based
    !     on Boltzmann code written by Edmund Bertschinger, Chung-Pei Ma and Paul Bode.
    !     Original CMBFAST copyright and disclaimer:
    !
    !     Copyright 1996 by Harvard-Smithsonian Center for Astrophysics and
    !     the Massachusetts Institute of Technology.  All rights reserved.
    !
    !     THIS SOFTWARE IS PROVIDED "AS IS", AND M.I.T. OR C.f.A. MAKE NO
    !     REPRESENTATIONS OR WARRANTIES, EXPRESS OR IMPLIED.
    !     By way of example, but not limitation,
    !     M.I.T. AND C.f.A MAKE NO REPRESENTATIONS OR WARRANTIES OF
    !     MERCHANTABILITY OR FITNESS FOR ANY PARTICULAR PURPOSE OR THAT
    !     THE USE OF THE LICENSED SOFTWARE OR DOCUMENTATION WILL NOT INFRINGE
    !     ANY THIRD PARTY PATENTS, COPYRIGHTS, TRADEMARKS OR OTHER RIGHTS.
    !
    !     portions of this software are based on the COSMICS package of
    !     E. Bertschinger.  See the LICENSE file of the COSMICS distribution
    !     for restrictions on the modification and distribution of this software.

    module RedshiftSpaceData
    use precision
    implicit none

    integer, parameter :: window_21cm = 1, window_counts = 2, window_lensing = 3

    Type TRedWin
        integer kind
        real(dl) Redshift
        real(dl) sigma
        real(dl) a
        real(dl) bias, dlog10Ndm
        real(dl) tau, tau_start, tau_end
        real(dl) sigma_z ! estimate of of width in z
        real(dl) sigma_tau !width in conformal time (set by code)
        real(dl) chi0, chimin
        integer mag_index !The index into the extra sources using for adding magnification to counts
        real(dl), dimension(:), pointer :: winF, wing,wing2,wingtau,dwing,dwing2,dwingtau,ddwing,ddwing2,ddwingtau,&
            winV,dwinV,ddwinV, win_lens, comoving_density_ev
        real(dl) Fq, optical_depth_21
        logical has_lensing_window
    end Type TRedWin


    integer, parameter :: max_redshiftwindows  = 20
    logical :: limber_windows = .false.
    logical :: DoRedshiftLensing = .false.

    Type(TRedWin), target :: Redshift_W(max_redshiftwindows)

    logical :: line_phot_dipole = .false.
    logical :: line_phot_quadrupole= .false.
    logical :: line_basic = .true.
    logical :: line_extra = .false.
    logical :: line_distortions = .true.
    logical :: line_reionization = .false.
    logical :: counts_velocity  = .true.
    logical :: counts_radial = .false. !does not include time delay;
    ! subset of counts_velocity, just 1/(chi*H) term
    logical :: counts_density = .true.
    logical :: counts_redshift = .true.
    logical :: counts_timedelay = .true. !time delay terms * 1/(H*chi)
    logical :: counts_ISW = .true.
    logical :: counts_potential = .true. !terms in potentials at source
    logical :: counts_evolve = .false.

    logical :: use_mK = .true.

    contains

    function count_obs_window_z(Win, z, winamp)
    !distribution function W(z) for the observed sources, used for lensing and number count spectrum
    !Winamp is amplitude normalized to 1 so the code can tell when the window is very small
    !note this is the total count distribution observed, not a fractional selection function on an underlying distribution
    Type(TRedWin) :: Win
    real(dl), intent(in) :: z
    real(dl) count_obs_window_z, dz,winamp
    real(dl), parameter :: root2pi = 2.506628274_dl

    dz = z-Win%Redshift
    winamp =  exp(-(dz/Win%sigma)**2/2)
    count_obs_window_z =winamp/Win%sigma/root2pi
    !!!
    !         winamp =  z**3*exp(-(z/3.35821)**13)/20
    !         count_obs_window_z = winamp*20/28.49261877

    end function count_obs_window_z

    function counts_background_z(Win, z)
    !if counts_evolve = T this function is used to get n(z) for the source population
    !(not the same as the number actually observed)
    Type(TRedWin) :: Win
    real(dl), intent(in) :: z
    real(dl) counts_background_z, winamp

    counts_background_z = count_obs_window_z(Win, z, winamp)
    !This is the special case where you observe all of the sources

    end function counts_background_z

    function Window_f_a(Win, a, winamp)
    !distribution function as function of scale factor a, used for 21cm
    !Winamp is amplitude normalized to 1 so the code can tell when the window is very small
    Type(TRedWin) :: Win
    real(dl), intent(in) :: a
    real(dl) Window_f_a, winamp
    real(dl), parameter :: root2pi = 2.506628274_dl
    !   real(dl) z

    if (Win%kind == window_21cm) then
        !Take W_T(S) = W_f(S)/S to be Gaussain, for frequency integration of T_b
        winamp =  exp(-((a-Win%a)/Win%sigma)**2/2)
        Window_f_a = a*winamp/Win%sigma/root2pi
    else
        Window_f_a = count_obs_window_z(Win, 1/a-1,winamp)/a**2
    end if

    end function Window_f_a



    subroutine InitRedshiftWindow(Win)
    Type(TRedWin) :: Win

    Win%bias = 1
    Win%mag_index = 0

    end subroutine InitRedshiftWindow

    end module RedshiftSpaceData

    module ModelParams
    use precision
    use Ranges
    use InitialPower
    use Reionization
    use Recombination
    use Errors
    use RedshiftSpaceData

    implicit none
    public

<<<<<<< HEAD
    character(LEN=*), parameter :: version = 'Sources_Aug15'
=======
    character(LEN=*), parameter :: version = 'Nov15'
>>>>>>> 5059b80d

    integer :: FeedbackLevel = 0 !if >0 print out useful information about the model

    logical :: output_file_headers = .true.


    logical, parameter :: DebugMsgs=.false. !Set to true to view progress and timing

    logical, parameter :: DebugEvolution = .false. !Set to true to do all the evolution for all k

    real(dl) :: DebugParam = 0._dl !not used but read in, useful for parameter-dependent tests

    logical ::  do_bispectrum  = .false.
    logical, parameter :: hard_bispectrum = .false. ! e.g. warm inflation where delicate cancellations

    logical, parameter :: full_bessel_integration = .false. !(go into the tails when calculating the sources)

    integer, parameter :: Nu_int = 0, Nu_trunc=1, Nu_approx = 2, Nu_best = 3
    !For CAMBparams%MassiveNuMethod
    !Nu_int: always integrate distribution function
    !Nu_trunc: switch to expansion in velocity once non-relativistic
    !Nu_approx: approximate scheme - good for CMB, but not formally correct and no good for matter power
    !Nu_best: automatically use mixture which is fastest and most accurate

    integer, parameter :: max_Nu = 5 !Maximum number of neutrino species
    integer, parameter :: max_transfer_redshifts = 150
    integer, parameter :: fileio_unit = 13 !Any number not used elsewhere will do
    integer, parameter :: outNone=1

    integer :: max_bessels_l_index  = 1000000
    real(dl) :: max_bessels_etak = 1000000*2

    real(dl), parameter ::  OutputDenominator =twopi
    !When using outNone the output is l(l+1)Cl/OutputDenominator

    Type(Regions) :: TimeSteps

    type TransferParams
        logical     ::  high_precision
        integer     ::  num_redshifts
        real(dl)    ::  kmax         !these are acutally q values, but same as k for flat
        integer     ::  k_per_logint ! ..
        real(dl)    ::  redshifts(max_transfer_redshifts)
        !JD 08/13 Added so both NL lensing and PK can be run at the same time
        real(dl)    ::  PK_redshifts(max_transfer_redshifts)
        real(dl)    ::  NLL_redshifts(max_transfer_redshifts)
        integer     ::  PK_redshifts_index(max_transfer_redshifts)
        integer     ::  NLL_redshifts_index(max_transfer_redshifts)
        integer     ::  PK_num_redshifts
        integer     ::  NLL_num_redshifts

    end type TransferParams

    !other variables, options, derived variables, etc.

    integer, parameter :: NonLinear_none=0, NonLinear_Pk =1, NonLinear_Lens=2
    integer, parameter :: NonLinear_both=3  !JD 08/13 added so both can be done

    ! Main parameters type
    type CAMBparams
        logical   :: WantCls, WantTransfer
        logical   :: WantScalars, WantTensors, WantVectors
        logical   :: DoLensing
        logical   :: want_zstar, want_zdrag     !!JH for updated BAO likelihood.
        logical   :: PK_WantTransfer             !JD 08/13 Added so both NL lensing and PK can be run at the same time
        integer   :: NonLinear
        logical   :: Want_CMB, Want_CMB_lensing

        integer   :: Max_l, Max_l_tensor
        real(dl)  :: Max_eta_k, Max_eta_k_tensor
        ! _tensor settings only used in initialization,
        !Max_l and Max_eta_k are set to the tensor variables if only tensors requested

        real(dl)  :: omegab, omegac, omegav, omegan
        !Omega baryon, CDM, Lambda and massive neutrino
        real(dl)  :: H0,TCMB,yhe,Num_Nu_massless
        integer   :: Num_Nu_massive !sum of Nu_mass_numbers below
        integer   :: Nu_mass_eigenstates  !1 for degenerate masses
        logical   :: share_delta_neff !take fractional part to heat all eigenstates the same
        real(dl)  :: Nu_mass_degeneracies(max_nu)
        real(dl)  :: Nu_mass_fractions(max_nu) !The ratios of the total densities
        integer   :: Nu_mass_numbers(max_nu) !physical number per eigenstate

        integer   :: Scalar_initial_condition
        !must be one of the initial_xxx values defined in GaugeInterface

        integer   :: OutputNormalization
        !outNone, or C_OutputNormalization=1 if > 1

        logical   :: AccuratePolarization
        !Do you care about the accuracy of the polarization Cls?

        logical   :: AccurateBB
        !Do you care about BB accuracy (e.g. in lensing)

        !Reionization settings - used if Reion%Reionization=.true.
        logical   :: AccurateReionization
        !Do you care about pecent level accuracy on EE signal from reionization?

        integer   :: MassiveNuMethod

        type(InitialPowerParams) :: InitPower  !see power_tilt.f90 - you can change this
        type(ReionizationParams) :: Reion
        type(RecombinationParams):: Recomb
        type(TransferParams)     :: Transfer

        real(dl) ::  InitialConditionVector(1:10) !Allow up to 10 for future extensions
        !ignored unless Scalar_initial_condition == initial_vector

        logical OnlyTransfers !Don't use initial power spectrum data, instead get Delta_q_l array
        !If true, sigma_8 is not calculated either

        logical DerivedParameters !calculate various derived parameters  (ThermoDerivedParams)

        !Derived parameters, not set initially
        type(ReionizationHistory) :: ReionHist

        logical flat,closed,open
        real(dl) omegak
        real(dl) curv,r, Ksign !CP%r = 1/sqrt(|CP%curv|), CP%Ksign = 1,0 or -1
        real(dl) tau0,chi0 !time today and rofChi(CP%tau0/CP%r)

    end type CAMBparams

    type(CAMBparams), save :: CP  !Global collection of parameters

    real(dl) scale !relative to CP%flat. e.g. for scaling lSamp%l sampling.

    logical ::call_again = .false.
    !if being called again with same parameters to get different thing

    !     grhom =kappa*a^2*rho_m0
    !     grhornomass=grhor*number of massless neutrino species
    !     taurst,taurend - time at start/end of recombination
    !     dtaurec - dtau during recombination
    !     adotrad - a(tau) in radiation era

    real(dl) grhom,grhog,grhor,grhob,grhoc,grhov,grhornomass,grhok
    real(dl) taurst,dtaurec,taurend, tau_maxvis,adotrad

    !Neutrinos
    real(dl) grhormass(max_nu)

    !     nu_masses=m_nu*c**2/(k_B*T_nu0)
    real(dl) :: nu_masses(max_nu)

    real(dl) akthom !sigma_T * (number density of protons now)
    real(dl) fHe !n_He_tot / n_H_tot
    real(dl) Nnow


    integer :: ThreadNum = 0
    !If zero assigned automatically, obviously only used if parallelised

    !Parameters for checking/changing overall accuracy
    !If HighAccuracyDefault=.false., the other parameters equal to 1 corresponds to ~0.3% scalar C_l accuracy
    !If HighAccuracyDefault=.true., the other parameters equal to 1 corresponds to ~0.1% scalar C_l accuracy (at L>600)
    logical :: HighAccuracyDefault = .true.

    real(dl) :: lSampleBoost=1._dl
    !Increase lSampleBoost to increase sampling in lSamp%l for Cl interpolation

    real(dl) :: AccuracyBoost =1._dl

    !Decrease step sizes, etc. by this parameter. Useful for checking accuracy.
    !Can also be used to improve speed significantly if less accuracy is required.
    !or improving accuracy for extreme models.
    !Note this does not increase lSamp%l sampling or massive neutrino q-sampling

    real(sp) :: lAccuracyBoost=1.
    !Boost number of multipoles integrated in Boltzman heirarchy

    integer :: limber_phiphi = 400 !for l>limber_phiphi use limber approx for lensing potential
    integer :: num_redshiftwindows = 0
    integer :: num_extra_redshiftwindows = 0

    integer, parameter :: lmin = 2
    !must be either 1 or 2

    real(dl), parameter :: OmegaKFlat = 5e-7_dl !Value at which to use flat code

    real(dl),parameter :: tol=1.0d-4 !Base tolerance for integrations

    !     used as parameter for spline - tells it to use 'natural' end values
    real(dl), parameter :: spl_large=1.e40_dl

    integer, parameter:: l0max=4000

    integer, parameter :: lmax_arr = 100+l0max/7
    !     lmax is max possible number of l's evaluated
    !    integer, parameter :: lmax_arr = l0max

    character(LEN=1024) :: highL_unlensed_cl_template = 'HighLExtrapTemplate_lenspotentialCls.dat'
    !fiducial high-accuracy high-L C_L used for making small cosmology-independent numerical corrections
    !to lensing and C_L interpolation. Ideally close to models of interest, but dependence is weak.
    logical :: use_spline_template = .true.
    integer, parameter :: lmax_extrap_highl = 8000
    real(dl), allocatable :: highL_CL_template(:,:)

    integer, parameter :: derived_age=1, derived_zstar=2, derived_rstar=3, derived_thetastar=4, derived_DAstar = 5, &
        derived_zdrag=6, derived_rdrag=7,derived_kD=8,derived_thetaD=9, derived_zEQ =10, derived_keq =11, &
        derived_thetaEQ=12, derived_theta_rs_EQ = 13
    integer, parameter :: nthermo_derived = 13

    real(dl) ThermoDerivedParams(nthermo_derived)

    Type TBackgroundOutputs
        real(dl), pointer :: z_outputs(:) => null()
        real(dl), allocatable :: H(:), DA(:), rs_by_D_v(:)
    end Type TBackgroundOutputs

    Type(TBackgroundOutputs), save :: BackgroundOutputs

    !Sources
    logical :: transfer_21cm_cl = .false.
    real(dl) :: Kmax_Boost = 1._dl
    contains


    subroutine CAMBParams_Set(P, error, DoReion)
    use constants
    type(CAMBparams), intent(in) :: P
    real(dl) GetOmegak, fractional_number, conv
    integer, optional :: error !Zero if OK
    logical, optional :: DoReion
    logical WantReion
    integer nu_i,actual_massless
    real(dl) nu_massless_degeneracy, neff_i
    external GetOmegak
    real(dl), save :: last_tau0
    real(dl) eta_k
    !Constants in SI units

    global_error_flag = 0

    if ((P%WantTensors .or. P%WantVectors).and. P%WantTransfer .and. .not. P%WantScalars) then
        call GlobalError( 'Cannot generate tensor C_l and transfer without scalar C_l',error_unsupported_params)
    end if

    if (present(error)) error = global_error_flag
    if (global_error_flag/=0) return

    if (present(DoReion)) then
        WantReion = DoReion
    else
        WantReion = .true.
    end if

    CP=P
    if (call_again) CP%DerivedParameters = .false.

    CP%Max_eta_k = max(CP%Max_eta_k,CP%Max_eta_k_tensor)

    if (CP%WantTransfer) then
        CP%WantScalars=.true.
        if (.not. CP%WantCls) then
            CP%AccuratePolarization = .false.
            !Sources
            CP%Reion%Reionization = transfer_21cm_cl
        end if
    else
        CP%transfer%num_redshifts=0
    end if

    if (CP%Num_Nu_Massive /= sum(CP%Nu_mass_numbers(1:CP%Nu_mass_eigenstates))) then
        if (sum(CP%Nu_mass_numbers(1:CP%Nu_mass_eigenstates))/=0) call MpiStop('Num_Nu_Massive is not sum of Nu_mass_numbers')
    end if
    if (CP%Omegan == 0 .and. CP%Num_Nu_Massive /=0) then
        if (CP%share_delta_neff) then
            CP%Num_Nu_Massless = CP%Num_Nu_Massless + CP%Num_Nu_Massive
        else
            CP%Num_Nu_Massless = CP%Num_Nu_Massless + sum(CP%Nu_mass_degeneracies(1:CP%Nu_mass_eigenstates))
        end if
        CP%Num_Nu_Massive  = 0
        CP%Nu_mass_numbers = 0
    end if

    nu_massless_degeneracy = CP%Num_Nu_massless !N_eff for massless neutrinos
    if (CP%Num_nu_massive > 0) then
        if (CP%Nu_mass_eigenstates==0) call MpiStop('Have Num_nu_massive>0 but no nu_mass_eigenstates')
        if (CP%Nu_mass_eigenstates==1 .and. CP%Nu_mass_numbers(1)==0) CP%Nu_mass_numbers(1) = CP%Num_Nu_Massive
        if (all(CP%Nu_mass_numbers(1:CP%Nu_mass_eigenstates)==0)) CP%Nu_mass_numbers=1 !just assume one for all
        if (CP%share_delta_neff) then
            !default case of equal heating of all neutrinos
            fractional_number = CP%Num_Nu_massless + CP%Num_Nu_massive
            actual_massless = int(CP%Num_Nu_massless + 1e-6_dl)
            neff_i = fractional_number/(actual_massless + CP%Num_Nu_massive)
            nu_massless_degeneracy = neff_i*actual_massless
            CP%Nu_mass_degeneracies(1:CP%Nu_mass_eigenstates) = CP%Nu_mass_numbers(1:CP%Nu_mass_eigenstates)*neff_i
        end if
        if (abs(sum(CP%Nu_mass_fractions(1:CP%Nu_mass_eigenstates))-1) > 1e-4) &
            call MpiStop('Nu_mass_fractions do not add up to 1')
    else
        CP%Nu_mass_eigenstates = 0
    end if

    if ((CP%WantTransfer).and. CP%MassiveNuMethod==Nu_approx) then
        CP%MassiveNuMethod = Nu_trunc
    end if

    CP%omegak = GetOmegak()

    CP%flat = (abs(CP%omegak) <= OmegaKFlat)
    CP%closed = CP%omegak < -OmegaKFlat

    CP%open = .not.CP%flat.and..not.CP%closed
    if (CP%flat) then
        CP%curv=0
        CP%Ksign=0
        CP%r=1._dl !so we can use tau/CP%r, etc, where CP%r's cancel
    else
        CP%curv=-CP%omegak/((c/1000)/CP%h0)**2
        CP%Ksign =sign(1._dl,CP%curv)
        CP%r=1._dl/sqrt(abs(CP%curv))
    end if
    !  grho gives the contribution to the expansion rate from: (g) photons,
    !  (r) one flavor of relativistic neutrino (2 degrees of freedom),
    !  (m) nonrelativistic matter (for Omega=1).  grho is actually
    !  8*pi*G*rho/c^2 at a=1, with units of Mpc**(-2).
    !  a=tau(Mpc)*adotrad, with a=1 today, assuming 3 neutrinos.
    !  (Used only to set the initial conformal time.)

    !H0 is in km/s/Mpc

    grhom = 3*CP%h0**2/c**2*1000**2 !3*h0^2/c^2 (=8*pi*G*rho_crit/c^2)

    !grhom=3.3379d-11*h0*h0
    grhog = kappa/c**2*4*sigma_boltz/c**3*CP%tcmb**4*Mpc**2 !8*pi*G/c^2*4*sigma_B/c^3 T^4
    ! grhog=1.4952d-13*tcmb**4
    grhor = 7._dl/8*(4._dl/11)**(4._dl/3)*grhog !7/8*(4/11)^(4/3)*grhog (per neutrino species)
    !grhor=3.3957d-14*tcmb**4

    !correction for fractional number of neutrinos, e.g. 3.04 to give slightly higher T_nu hence rhor
    !for massive Nu_mass_degeneracies parameters account for heating from grhor

    grhornomass=grhor*nu_massless_degeneracy
    grhormass=0
    do nu_i = 1, CP%Nu_mass_eigenstates
        grhormass(nu_i)=grhor*CP%Nu_mass_degeneracies(nu_i)
    end do
    grhoc=grhom*CP%omegac
    grhob=grhom*CP%omegab
    grhov=grhom*CP%omegav
    grhok=grhom*CP%omegak
    !  adotrad gives the relation a(tau) in the radiation era:
    adotrad = sqrt((grhog+grhornomass+sum(grhormass(1:CP%Nu_mass_eigenstates)))/3)


    Nnow = CP%omegab*(1-CP%yhe)*grhom*c**2/kappa/m_H/Mpc**2

    akthom = sigma_thomson*Nnow*Mpc
    !sigma_T * (number density of protons now)

    fHe = CP%YHe/(mass_ratio_He_H*(1.d0-CP%YHe))  !n_He_tot / n_H_tot

    if (.not.call_again) then
        call init_massive_nu(CP%omegan /=0)
        call init_background
        if (global_error_flag==0) then
            CP%tau0=TimeOfz(0._dl)
            ! print *, 'chi = ',  (CP%tau0 - TimeOfz(0.15_dl)) * CP%h0/100
            last_tau0=CP%tau0
            if (WantReion) call Reionization_Init(CP%Reion,CP%ReionHist, CP%YHe, akthom, CP%tau0, FeedbackLevel)
        end if
    else
        CP%tau0=last_tau0
    end if

    !Sources
    if (CP%WantScalars .and. CP%WantCls .and. num_redshiftwindows>0) then
        eta_k = CP%Max_eta_k
        do nu_i=1,num_redshiftwindows
            Redshift_w(nu_i)%tau = TimeOfz(Redshift_w(nu_i)%Redshift)
            Redshift_w(nu_i)%chi0 = CP%tau0-Redshift_w(nu_i)%tau
            Redshift_w(nu_i)%chimin = min(Redshift_w(nu_i)%chi0,&
                CP%tau0 - TimeOfz(max(0.05_dl,Redshift_w(nu_i)%Redshift - 1.5*Redshift_w(nu_i)%sigma)) )
            CP%Max_eta_k = max(CP%Max_eta_k, CP%tau0*WindowKmaxForL(Redshift_w(nu_i),CP%max_l))
        end do
        if (eta_k /= CP%Max_eta_k .and. FeedbackLevel>0) &
            write (*,*) 'source max_eta_k: ', CP%Max_eta_k,'kmax = ', CP%Max_eta_k/CP%tau0
    end if

    !JD 08/13 Changes for nonlinear lensing of CMB + MPK compatibility
    !if ( CP%NonLinear==NonLinear_Lens) then
    if (CP%NonLinear==NonLinear_Lens .or. CP%NonLinear==NonLinear_both ) then
        CP%Transfer%kmax = max(CP%Transfer%kmax, CP%Max_eta_k/CP%tau0)
        if (FeedbackLevel > 0 .and. CP%Transfer%kmax== CP%Max_eta_k/CP%tau0) &
            write (*,*) 'max_eta_k changed to ', CP%Max_eta_k
    end if

    if (CP%closed .and. CP%tau0/CP%r >3.14) then
        call GlobalError('chi >= pi in closed model not supported',error_unsupported_params)
    end if

    if (global_error_flag/=0) then
        if (present(error)) error = global_error_flag
        return
    end if

    if (present(error)) then
        error = 0
    else if (FeedbackLevel > 0 .and. .not. call_again) then
        write(*,'("Om_b h^2             = ",f9.6)') CP%omegab*(CP%H0/100)**2
        write(*,'("Om_c h^2             = ",f9.6)') CP%omegac*(CP%H0/100)**2
        write(*,'("Om_nu h^2            = ",f9.6)') CP%omegan*(CP%H0/100)**2
        write(*,'("Om_Lambda            = ",f9.6)') CP%omegav
        write(*,'("Om_K                 = ",f9.6)') CP%omegak
        write(*,'("Om_m (1-Om_K-Om_L)   = ",f9.6)') 1-CP%omegak-CP%omegav
        write(*,'("100 theta (CosmoMC)  = ",f9.6)') 100*CosmomcTheta()
        if (CP%Num_Nu_Massive > 0) then
            write(*,'("N_eff (total)        = ",f9.6)') nu_massless_degeneracy + &
                sum(CP%Nu_mass_degeneracies(1:CP%Nu_mass_eigenstates))
            do nu_i=1, CP%Nu_mass_eigenstates
                conv = k_B*(8*grhor/grhog/7)**0.25*CP%tcmb/eV * &
                    (CP%nu_mass_degeneracies(nu_i)/CP%nu_mass_numbers(nu_i))**0.25 !approx 1.68e-4
                write(*,'(I2, " nu, g=",f7.4," m_nu*c^2/k_B/T_nu0= ",f9.2," (m_nu= ",f6.3," eV)")') &
                    CP%nu_mass_numbers(nu_i), CP%nu_mass_degeneracies(nu_i), nu_masses(nu_i),conv*nu_masses(nu_i)
            end do
        end if
    end if
    CP%chi0=rofChi(CP%tau0/CP%r)
    scale= CP%chi0*CP%r/CP%tau0  !e.g. change l sampling depending on approx peak spacing

    end subroutine CAMBParams_Set


    function GetTestTime()
    real(sp) GetTestTime
    real(sp) atime

    !           GetTestTime = etime(tarray)
    !Can replace this if etime gives problems
    !Or just comment out - only used if DebugMsgs = .true.
    call cpu_time(atime)
    GetTestTime = atime

    end function GetTestTime


    function rofChi(Chi) !sinh(chi) for open, sin(chi) for closed.
    real(dl) Chi,rofChi

    if (CP%closed) then
        rofChi=sin(chi)
    else if (CP%open) then
        rofChi=sinh(chi)
    else
        rofChi=chi
    endif
    end function rofChi


    function cosfunc (Chi)
    real(dl) Chi,cosfunc

    if (CP%closed) then
        cosfunc= cos(chi)
    else if (CP%open) then
        cosfunc=cosh(chi)
    else
        cosfunc = 1._dl
    endif
    end function cosfunc

    function tanfunc(Chi)
    real(dl) Chi,tanfunc
    if (CP%closed) then
        tanfunc=tan(Chi)
    else if (CP%open) then
        tanfunc=tanh(Chi)
    else
        tanfunc=Chi
    end if

    end  function tanfunc

    function invsinfunc(x)
    real(dl) invsinfunc,x

    if (CP%closed) then
        invsinfunc=asin(x)
    else if (CP%open) then
        invsinfunc=log((x+sqrt(1._dl+x**2)))
    else
        invsinfunc = x
    endif
    end function invsinfunc

    function f_K(x)
    real(dl) :: f_K
    real(dl), intent(in) :: x
    f_K = CP%r*rofChi(x/CP%r)

    end function f_K


    function DeltaTime(a1,a2, in_tol)
    implicit none
    real(dl) DeltaTime, atol
    real(dl), intent(IN) :: a1,a2
    real(dl), optional, intent(in) :: in_tol
    real(dl) dtauda, rombint !diff of tau w.r.t a and integration
    external dtauda, rombint

    if (present(in_tol)) then
        atol = in_tol
    else
        atol = tol/1000/exp(AccuracyBoost-1)
    end if
    DeltaTime=rombint(dtauda,a1,a2,atol)

    end function DeltaTime

    function TimeOfz(z)
    implicit none
    real(dl) TimeOfz
    real(dl), intent(IN) :: z

    TimeOfz=DeltaTime(0._dl,1._dl/(z+1._dl))
    end function TimeOfz

    subroutine TimeOfzArr(nz, redshifts, outputs)
    integer, intent(in) :: nz
    real(dl), intent(in) :: redshifts(nz)
    real(dl), intent(out) :: outputs(nz)
    integer i

    !Dumb slow version
    !$OMP PARALLEL DO DEFAUlT(SHARED)
    do i=1, nz
        outputs(i) = timeOfZ(redshifts(i))
    end do
    !$OMP END PARALLEL DO

    end subroutine TimeOfzArr

    function DeltaPhysicalTimeGyr(a1,a2, in_tol)
    use constants
    real(dl), intent(in) :: a1, a2
    real(dl), optional, intent(in) :: in_tol
    real(dl) rombint,DeltaPhysicalTimeGyr, atol
    external rombint

    if (present(in_tol)) then
        atol = in_tol
    else
        atol = 1d-4/exp(AccuracyBoost-1)
    end if
    DeltaPhysicalTimeGyr = rombint(dtda,a1,a2,atol)*Mpc/c/Gyr
    end function DeltaPhysicalTimeGyr

    function AngularDiameterDistance(z)
    !This is the physical (non-comoving) angular diameter distance in Mpc
    real(dl) AngularDiameterDistance
    real(dl), intent(in) :: z

    AngularDiameterDistance = CP%r/(1+z)*rofchi(ComovingRadialDistance(z) /CP%r)

    end function AngularDiameterDistance

    subroutine AngularDiameterDistanceArr(arr, z, n)
    !This is the physical (non-comoving) angular diameter distance in Mpc for array of z
    integer,intent(in) :: n
    real(dl), intent(out) :: arr(n)
    real(dl), intent(in) :: z(n)
    integer i
    !dumb version that just calls each z in turn independently

    !$OMP PARALLEL DO DEFAULT(SHARED),SCHEDULE(STATIC)
    do i=1, n
        arr(i) = AngularDiameterDistance(z(i))
    end do
    !$OMP END PARALLEL DO

    end subroutine AngularDiameterDistanceArr


    function AngularDiameterDistance2(z1, z2) ! z1 < z2
    !From http://www.slac.stanford.edu/~amantz/work/fgas14/#cosmomc
    real(dl) AngularDiameterDistance2
    real(dl), intent(in) :: z1, z2

    AngularDiameterDistance2 = CP%r/(1+z2)*rofchi(ComovingRadialDistance(z2)/CP%r - ComovingRadialDistance(z1)/CP%r)

    end function AngularDiameterDistance2

    function LuminosityDistance(z)
    real(dl) LuminosityDistance
    real(dl), intent(in) :: z

    LuminosityDistance = AngularDiameterDistance(z)*(1+z)**2

    end function LuminosityDistance

    function ComovingRadialDistance(z)
    real(dl) ComovingRadialDistance
    real(dl), intent(in) :: z

    ComovingRadialDistance = DeltaTime(1/(1+z),1._dl)

    end function ComovingRadialDistance

    function Hofz(z)
    !!non-comoving Hubble in MPC units, divide by MPC_in_sec to get in SI units
    real(dl) Hofz, dtauda,a
    real(dl), intent(in) :: z
    external dtauda

    a = 1/(1+z)
    Hofz = 1/(a**2*dtauda(a))

    end function Hofz

    real(dl) function BAO_D_v_from_DA_H(z, DA, Hz)
    real(dl), intent(in) :: z, DA, Hz
    real(dl) ADD

    ADD = DA*(1.d0+z)
    BAO_D_v_from_DA_H = ((ADD)**2.d0*z/Hz)**(1.d0/3.d0)

    end function BAO_D_v_from_DA_H

    real(dl) function BAO_D_v(z)
    real(dl), intent(IN) :: z

    BAO_D_v = BAO_D_v_from_DA_H(z,AngularDiameterDistance(z), Hofz(z))

    end function BAO_D_v

    function dsound_da_exact(a)
    implicit none
    real(dl) dsound_da_exact,dtauda,a,R,cs
    external dtauda

    R = 3*grhob*a / (4*grhog)
    cs=1.0d0/sqrt(3*(1+R))
    dsound_da_exact=dtauda(a)*cs

    end function dsound_da_exact


    function dsound_da(a)
    !approximate form used e.g. by CosmoMC for theta
    implicit none
    real(dl) dsound_da,dtauda,a,R,cs
    external dtauda

    R=3.0d4*a*CP%omegab*(CP%h0/100.0d0)**2
    !          R = 3*grhob*a / (4*grhog) //above is mostly within 0.2% and used for previous consistency
    cs=1.0d0/sqrt(3*(1+R))
    dsound_da=dtauda(a)*cs

    end function dsound_da

    function dtda(a)
    real(dl) dtda,dtauda,a
    external dtauda
    dtda= dtauda(a)*a
    end function

    function CosmomcTheta()
    real(dl) zstar, astar, atol, rs, DA
    real(dl) CosmomcTheta
    real(dl) ombh2, omdmh2
    real(dl) rombint
    external rombint

    ombh2 = CP%omegab*(CP%h0/100.0d0)**2
    omdmh2 = (CP%omegac+CP%omegan)*(CP%h0/100.0d0)**2

    !!From Hu & Sugiyama
    zstar =  1048*(1+0.00124*ombh2**(-0.738))*(1+ &
        (0.0783*ombh2**(-0.238)/(1+39.5*ombh2**0.763)) * &
        (omdmh2+ombh2)**(0.560/(1+21.1*ombh2**1.81)))

    astar = 1/(1+zstar)
    atol = 1e-6
    rs = rombint(dsound_da,1d-8,astar,atol)
    DA = AngularDiameterDistance(zstar)/astar
    CosmomcTheta = rs/DA
    !       print *,'z* = ',zstar, 'r_s = ',rs, 'DA = ',DA, rs/DA

    end function CosmomcTheta

    !Sources
    function WindowKmaxForL(W,ell) result(res)
    Type(TRedWin), intent(in) :: W
    real(dl) res
    integer, intent(in)::  ell

    if (W%kind == window_lensing) then
        res = AccuracyBoost*18*ell/W%chi0
    else
        !On large scales power can be aliased from smaller, so make sure k goes up until at least the turnover
        !in the matter power spectrum
        res = AccuracyBoost*max(0.05_dl,2.5*ell/W%chimin)
    end if

    res = res* Kmax_Boost
    end function WindowKmaxForL

    end module ModelParams



    !ccccccccccccccccccccccccccccccccccccccccccccccccccc

    module lvalues
    use precision
    use ModelParams
    implicit none
    public

    Type lSamples
        integer l0
        integer l(lmax_arr)
    end Type lSamples

    Type(lSamples) :: lSamp
    !Sources
    logical :: Log_lvalues  = .false.

    contains

    function lvalues_indexOf(lSet,l)
    type(lSamples) :: lSet
    integer, intent(in) :: l
    integer lvalues_indexOf, i

    do i=2,lSet%l0
        if (l < lSet%l(i)) then
            lvalues_indexOf = i-1
            return
        end if
    end do
    lvalues_indexOf = lSet%l0

    end function  lvalues_indexOf

    subroutine initlval(lSet,max_l)

    ! This subroutines initializes lSet%l arrays. Other values will be interpolated.

    implicit none
    type(lSamples) :: lSet

    integer, intent(IN) :: max_l
    integer lind, lvar, step,top,bot,ls(lmax_arr)
    real(dl) AScale

    Ascale=scale/lSampleBoost

    if (lSampleBoost >=50) then
        !just do all of them
        lind=0
        do lvar=lmin, max_l
            lind=lind+1
            ls(lind)=lvar
        end do
        lSet%l0=lind
        lSet%l(1:lind) = ls(1:lind)
        return
    end if

    lind=0
    do lvar=lmin, 10
        lind=lind+1
        ls(lind)=lvar
    end do

    if (CP%AccurateReionization) then
        if (lSampleBoost > 1) then
            do lvar=11, 37,1
                lind=lind+1
                ls(lind)=lvar
            end do
        else
            do lvar=11, 37,2
                lind=lind+1
                ls(lind)=lvar
            end do
        end if

        step = max(nint(5*Ascale),2)
        bot=40
        top=bot + step*10
    else
        if (lSampleBoost >1) then
            do lvar=11, 15
                lind=lind+1
                ls(lind)=lvar
            end do
        else
            lind=lind+1
            ls(lind)=12
            lind=lind+1
            ls(lind)=15
        end if
        step = max(nint(10*Ascale),3)
        bot=15+max(step/2,2)
        top=bot + step*7
    end if

    do lvar=bot, top, step
        lind=lind+1
        ls(lind)=lvar
    end do

    !Sources
    if (Log_lvalues) then
        !Useful for generating smooth things like 21cm to high l
        step=max(nint(20*Ascale),4)
        do
            lvar = lvar + step
            if (lvar > max_l) exit
            lind=lind+1
            ls(lind)=lvar
            step = nint(step*1.2) !log spacing
        end do
    else
        step=max(nint(20*Ascale),4)
        bot=ls(lind)+step
        top=bot+step*2

        do lvar = bot,top,step
            lind=lind+1
            ls(lind)=lvar
        end do

        if (ls(lind)>=max_l) then
            do lvar=lind,1,-1
                if (ls(lvar)<=max_l) exit
            end do
            lind=lvar
            if (ls(lind)<max_l) then
                lind=lind+1
                ls(lind)=max_l
            end if
        else
            step=max(nint(25*Ascale),4)
            !Get EE right around l=200 by putting extra point at 175
            bot=ls(lind)+step
            top=bot+step

            do lvar = bot,top,step
                lind=lind+1
                ls(lind)=lvar
            end do

            if (ls(lind)>=max_l) then
                do lvar=lind,1,-1
                    if (ls(lvar)<=max_l) exit
                end do
                lind=lvar
                if (ls(lind)<max_l) then
                    lind=lind+1
                    ls(lind)=max_l
                end if
            else
                if (HighAccuracyDefault .and. .not. use_spline_template) then
                    step=max(nint(42*Ascale),7)
                else
                    step=max(nint(50*Ascale),7)
                end if
                bot=ls(lind)+step
                top=min(5000,max_l)

                do lvar = bot,top,step
                    lind=lind+1
                    ls(lind)=lvar
                end do

                if (max_l > 5000) then
                    !Should be pretty smooth or tiny out here
                    step=max(nint(400*Ascale),50)
                    lvar = ls(lind)
                    do
                        lvar = lvar + step
                        if (lvar > max_l) exit
                        lind=lind+1
                        ls(lind)=lvar
                        step = nint(step*1.5) !log spacing
                    end do
                end if
                !Sources
            end if !log_lvalues

            if (ls(lind) /=max_l) then
                lind=lind+1
                ls(lind)=max_l
            end if
            if (.not. CP%flat) ls(lind-1)=int(max_l+ls(lind-2))/2
            !Not in CP%flat case so interpolation table is the same when using lower l_max
        end if
    end if
    lSet%l0=lind
    lSet%l(1:lind) = ls(1:lind)

    end subroutine initlval

    subroutine InterpolateClArr(lSet,iCl, all_Cl, max_ind)
    type (lSamples), intent(in) :: lSet
    real(dl), intent(in) :: iCl(*)
    real(dl), intent(out):: all_Cl(lmin:*)
    integer, intent(in) :: max_ind
    integer il,llo,lhi, xi
    real(dl) ddCl(lSet%l0)
    real(dl) xl(lSet%l0)

    real(dl) a0,b0,ho
    real(dl), parameter :: cllo=1.e30_dl,clhi=1.e30_dl

    if (max_ind > lSet%l0) call MpiStop('Wrong max_ind in InterpolateClArr')

    xl = real(lSet%l(1:lSet%l0),dl)
    call spline(xl,iCL(1),max_ind,cllo,clhi,ddCl(1))

    llo=1
    do il=lmin,lSet%l(max_ind)
        xi=il
        if ((xi > lSet%l(llo+1)).and.(llo < max_ind)) then
            llo=llo+1
        end if
        lhi=llo+1
        ho=lSet%l(lhi)-lSet%l(llo)
        a0=(lSet%l(lhi)-xi)/ho
        b0=(xi-lSet%l(llo))/ho

        all_Cl(il) = a0*iCl(llo)+ b0*iCl(lhi)+((a0**3-a0)* ddCl(llo) &
            +(b0**3-b0)*ddCl(lhi))*ho**2/6
    end do

    end subroutine InterpolateClArr

    subroutine InterpolateClArrTemplated(lSet,iCl, all_Cl, max_ind, template_index)
    type (lSamples), intent(in) :: lSet
    real(dl), intent(in) :: iCl(*)
    real(dl), intent(out):: all_Cl(lmin:*)
    integer, intent(in) :: max_ind
    integer, intent(in), optional :: template_index
    integer maxdelta, il
    real(dl) DeltaCL(lSet%l0)
    real(dl), allocatable :: tmpall(:)

    if (max_ind > lSet%l0) call MpiStop('Wrong max_ind in InterpolateClArrTemplated')

    if (use_spline_template .and. present(template_index)) then
        if (template_index<=3) then
            !interpolate only the difference between the C_l and an accurately interpolated template. Temp only for the mo.
            !Using unlensed for template, seems to be good enough
            maxdelta=max_ind
            do while (lSet%l(maxdelta) > lmax_extrap_highl)
                maxdelta=maxdelta-1
            end do
            DeltaCL(1:maxdelta)=iCL(1:maxdelta)- highL_CL_template(lSet%l(1:maxdelta), template_index)

            call InterpolateClArr(lSet,DeltaCl, all_Cl, maxdelta)

            do il=lmin,lSet%l(maxdelta)
                all_Cl(il) = all_Cl(il) +  highL_CL_template(il,template_index)
            end do

            if (maxdelta < max_ind) then
                !directly interpolate high L where no template (doesn't effect lensing spectrum much anyway)
                allocate(tmpall(lmin:lSet%l(max_ind)))
                call InterpolateClArr(lSet,iCl, tmpall, max_ind)
                !overlap to reduce interpolation artefacts
                all_cl(lSet%l(maxdelta-2):lSet%l(max_ind) ) = tmpall(lSet%l(maxdelta-2):lSet%l(max_ind))
                deallocate(tmpall)
            end if
            return
        end if
    end if

    call InterpolateClArr(lSet,iCl, all_Cl, max_ind)


    end subroutine InterpolateClArrTemplated

    end module lvalues


    !ccccccccccccccccccccccccccccccccccccccccccccccccccc

    module ModelData
    use precision
    use ModelParams
    use InitialPower
    use lValues
    use Ranges
    use AMlUtils
    implicit none
    public

    !Sources
    integer num_k

    Type LimberRec
        integer n1,n2 !corresponding time step array indices
        real(dl), dimension(:), pointer :: k  => NULL()
        real(dl), dimension(:), pointer :: Source  => NULL()
    end Type LimberRec

    Type ClTransferData
        !Cl transfer function variables
        !values of q for integration over q to get C_ls
        Type (lSamples) :: ls ! scalar and tensor l that are computed
        integer :: NumSources
        !Changes -scalars:  2 for just CMB, 3 for lensing
        !- tensors: T and E and phi (for lensing), and T, E, B respectively

        Type (Regions) :: q
        real(dl), dimension(:,:,:), pointer :: Delta_p_l_k => NULL()

        !The L index of the lowest L to use for Limber
        integer, dimension(:), pointer :: Limber_l_min => NULL()
        !For each l, the set of k in each limber window
        !indices LimberWindow(SourceNum,l)
        Type(LimberRec), dimension(:,:), pointer :: Limber_windows => NULL()

        !The maximum L needed for non-Limber
        integer max_index_nonlimber

    end Type ClTransferData

    Type(ClTransferData), save, target :: CTransScal, CTransTens, CTransVec

    !Computed output power spectra data

    integer, parameter :: C_Temp = 1, C_E = 2, C_Cross =3, C_Phi = 4, C_PhiTemp = 5, C_PhiE=6
    integer :: C_last = C_PhiE
    integer, parameter :: CT_Temp =1, CT_E = 2, CT_B = 3, CT_Cross=  4
    integer, parameter :: name_tag_len = 12
    character(LEN=name_tag_len), dimension(C_PhiE), parameter :: C_name_tags = ['TT','EE','TE','PP','TP','EP']
    character(LEN=name_tag_len), dimension(CT_Cross), parameter :: CT_name_tags = ['TT','EE','BB','TE']
    character(LEN=name_tag_len), dimension(7), parameter :: lens_pot_name_tags = ['TT','EE','BB','TE','PP','TP','EP']


    logical :: has_cl_2D_array = .false.

    real(dl), dimension (:,:,:), allocatable :: Cl_scalar, Cl_tensor, Cl_vector
    !Indices are Cl_xxx( l , intial_power_index, Cl_type)
    !where Cl_type is one of the above constants

    real(dl), dimension (:,:,:,:), allocatable :: Cl_Scalar_Array
    !Indices are Cl_xxx( l , intial_power_index, field1,field2)
    !where ordering of fields is T, E, \psi (CMB lensing potential), window_1, window_2...

    !The following are set only if doing lensing
    integer lmax_lensed !Only accurate to rather less than this
    real(dl) , dimension (:,:,:), allocatable :: Cl_lensed
    !Cl_lensed(l, power_index, Cl_type) are the interpolated Cls

    contains

    subroutine Init_ClTransfer(CTrans)
    !Need to set the Ranges array q before calling this
    Type(ClTransferData) :: CTrans
    integer st

    deallocate(CTrans%Delta_p_l_k, STAT = st)
    call Ranges_getArray(CTrans%q, .true.)

    allocate(CTrans%Delta_p_l_k(CTrans%NumSources,&
        min(CTrans%max_index_nonlimber,CTrans%ls%l0), CTrans%q%npoints),  STAT = st)
    if (st /= 0) call MpiStop('Init_ClTransfer: Error allocating memory for transfer functions')
    CTrans%Delta_p_l_k = 0

    end subroutine Init_ClTransfer

    subroutine Init_Limber(CTrans)
    Type(ClTransferData) :: CTrans

    allocate(CTrans%Limber_l_min(CTrans%NumSources))
    CTrans%Limber_l_min = 0
    if (num_redshiftwindows>0 .or. limber_phiphi>0) then
        allocate(CTrans%Limber_windows(CTrans%NumSources,CTrans%ls%l0))
    end if

    end subroutine Init_Limber

    subroutine Free_ClTransfer(CTrans)
    Type(ClTransferData) :: CTrans
    integer st

    deallocate(CTrans%Delta_p_l_k, STAT = st)
    nullify(CTrans%Delta_p_l_k)
    call Ranges_Free(CTrans%q)
    call Free_Limber(CTrans)

    end subroutine Free_ClTransfer

    subroutine Free_Limber(CTrans)
    Type(ClTransferData) :: CTrans
    integer st,i,j

    if (associated(CTrans%Limber_l_min)) then
        do i=1, CTrans%NumSources
            if (CTrans%Limber_l_min(i)/=0) then
                do j=CTrans%Limber_l_min(i), CTrans%ls%l0
                    deallocate(CTrans%Limber_windows(i, j)%k, STAT = st)
                    deallocate(CTrans%Limber_windows(i, j)%Source, STAT = st)
                end do
            end if
        end do
        deallocate(CTrans%Limber_l_min, STAT = st)
    end if
    deallocate(CTrans%Limber_windows, STAT = st)
    nullify(CTrans%Limber_l_min)
    nullify(CTrans%Limber_windows)

    end subroutine Free_Limber

    function Win_Limber_ell(W,lmax) result(ell_limb)
    Type(TRedWin) :: W
    integer, intent(in) :: lmax
    integer ell_limb

    if (limber_windows) then
        !Turn on limber when k is a scale smaller than window width
        if (W%kind==window_lensing) then
            ell_limb = max(limber_phiphi,nint(50*AccuracyBoost))
        else
            ell_limb = max(limber_phiphi, nint(AccuracyBoost *6* W%chi0/W%sigma_tau))
        end if
    else
        ell_limb = lmax
    end if
    end function Win_Limber_ell

    subroutine CheckLoadedHighLTemplate
    integer L
    real(dl) array(7)

    if (.not. allocated(highL_CL_template)) then
        allocate(highL_CL_template(lmin:lmax_extrap_highl, C_Temp:C_Phi))

        call OpenTxtFile(highL_unlensed_cl_template,fileio_unit)

        if (lmin==1) highL_CL_template(lmin,:)=0
        do
            read(fileio_unit,*, end=500) L , array
            if (L>lmax_extrap_highl) exit
            !  array = array * (2*l+1)/(4*pi) * 2*pi/(l*(l+1))
            highL_CL_template(L, C_Temp:C_E) =array(1:2)
            highL_CL_template(L, C_Cross) =array(4)
            highL_CL_template(L, C_Phi) =array(5)
        end do
500     if (L< lmax_extrap_highl) &
            call MpiStop('CheckLoadedHighLTemplate: template file does not go up to lmax_extrap_highl')
        close(fileio_unit)
    end if

    end subroutine CheckLoadedHighLTemplate


    subroutine Init_Cls

    call CheckLoadedHighLTemplate
    if (CP%WantScalars) then
        if (allocated(Cl_scalar)) deallocate(Cl_scalar)
        allocate(Cl_scalar(lmin:CP%Max_l, CP%InitPower%nn, C_Temp:C_last))
        Cl_scalar = 0
        if (has_cl_2D_array) then
            if (allocated(Cl_scalar_array)) deallocate(Cl_scalar_array)
            allocate(Cl_scalar_Array(lmin:CP%Max_l, CP%InitPower%nn, 3+num_redshiftwindows,3+num_redshiftwindows))
            Cl_scalar_array = 0
        end if
    end if

    if (CP%WantVectors) then
        if (allocated(Cl_vector)) deallocate(Cl_vector)
        allocate(Cl_vector(lmin:CP%Max_l, CP%InitPower%nn, CT_Temp:CT_Cross))
        Cl_vector = 0
    end if


    if (CP%WantTensors) then
        if (allocated(Cl_tensor)) deallocate(Cl_tensor)
        allocate(Cl_tensor(lmin:CP%Max_l_tensor, CP%InitPower%nn, CT_Temp:CT_Cross))
        Cl_tensor = 0
    end if

    end subroutine Init_Cls

    function open_file_header(filename, Col1, Columns, n) result(unit)
    character(LEN=*), intent(in) :: filename
    character(LEN=*), intent(in) :: col1
    character(LEN=name_tag_len), intent(in) :: Columns(:)
    integer, intent(in), optional :: n
    integer :: unit, nn

    if (present(n)) then
        nn = n
    else
        nn = 6
    end if
    open(newunit=unit,file=filename,form='formatted',status='replace')
    if (output_file_headers) then
        write(unit,'("#",1A'//Trim(IntToStr(nn-1))//'," ",*(A15))') Col1,Columns
    end if

    end function open_file_header

    function scalar_fieldname(i)
    integer, intent(in) :: i
    character(LEN=5) :: scalar_fieldname
    character(LEN=3), parameter :: scalar_fieldnames = 'TEP'

    if (i<=3) then
        scalar_fieldname = scalar_fieldnames(i:i)
    else
        scalar_fieldname = 'W'//trim(IntToStr(i-3))
    end if

    end function scalar_fieldname

    subroutine output_cl_files(ScalFile,ScalCovFile,TensFile, TotFile, LensFile, LensTotFile, factor)
    implicit none
    integer in,il, i, j
    character(LEN=4) :: F1, F2
    character(LEN=*) ScalFile, TensFile, TotFile, LensFile, LensTotFile,ScalCovfile
    real(dl), intent(in), optional :: factor
    real(dl) fact
    integer last_C
    real(dl), allocatable :: outarr(:,:)
    integer unit
    character(LEN=name_tag_len) :: cov_names((3+num_redshiftwindows)**2)


    if (present(factor)) then
        fact = factor
    else
        fact =1
    end if

    if (CP%WantScalars .and. ScalFile /= '') then
        last_C=min(C_PhiTemp,C_last)
        unit = open_file_header(ScalFile, 'L', C_name_tags(:last_C))
        do in=1,CP%InitPower%nn
            do il=lmin,min(10000,CP%Max_l)
                write(unit,trim(numcat('(1I6,',last_C))//'E15.5)')il ,fact*Cl_scalar(il,in,C_Temp:last_C)
            end do
            do il=10100,CP%Max_l, 100
                write(unit,trim(numcat('(1E15.5,',last_C))//'E15.5)') real(il),&
                    fact*Cl_scalar(il,in,C_Temp:last_C)
            end do
        end do
        close(unit)
    end if

    if (CP%WantScalars .and. has_cl_2D_array .and. ScalCovFile /= '' .and. CTransScal%NumSources>2) then
        allocate(outarr(1:3+num_redshiftwindows,1:3+num_redshiftwindows))
        do i=1, 3+num_redshiftwindows
            do j=1, 3+num_redshiftwindows
                cov_names(j + (i-1)*(3+num_redshiftwindows)) = trim(scalar_fieldname(i))//'x'//trim(scalar_fieldname(j))
            end do
        end do
        unit = open_file_header(ScalCovFile, 'L', cov_names)

        do in=1,CP%InitPower%nn
            do il=lmin,min(10000,CP%Max_l)
                outarr=Cl_scalar_array(il,in,1:3+num_redshiftwindows,1:3+num_redshiftwindows)
                outarr(1:2,:)=sqrt(fact)*outarr(1:2,:)
                outarr(:,1:2)=sqrt(fact)*outarr(:,1:2)

                write(unit,trim(numcat('(1I6,',(3+num_redshiftwindows)**2))//'E15.5)') il, real(outarr)
            end do
            do il=10100,CP%Max_l, 100
                outarr=Cl_scalar_array(il,in,1:3+num_redshiftwindows,1:3+num_redshiftwindows)
                outarr(1:2,:)=sqrt(fact)*outarr(1:2,:)
                outarr(:,1:2)=sqrt(fact)*outarr(:,1:2)
                write(unit,trim(numcat('(1E15.5,',(3+num_redshiftwindows)**2))//'E15.5)') real(il), real(outarr)
            end do
        end do
        close(unit)
        deallocate(outarr)
    end if

    if (CP%WantTensors .and. TensFile /= '') then
        unit = open_file_header(TensFile, 'L', CT_name_tags)
        do in=1,CP%InitPower%nn
            do il=lmin,CP%Max_l_tensor
                write(unit,'(1I6,4E15.5)')il, fact*Cl_tensor(il, in, CT_Temp:CT_Cross)
            end do
        end do
        close(unit)
    end if

    if (CP%WantTensors .and. CP%WantScalars .and. TotFile /= '') then
        unit = open_file_header(TotFile, 'L', CT_name_tags)
        do in=1,CP%InitPower%nn
            do il=lmin,CP%Max_l_tensor
                write(unit,'(1I6,4E15.5)')il, fact*(Cl_scalar(il, in, C_Temp:C_E)+ Cl_tensor(il,in, C_Temp:C_E)), &
                    fact*Cl_tensor(il,in, CT_B), fact*(Cl_scalar(il, in, C_Cross) + Cl_tensor(il, in, CT_Cross))
            end do
            do il=CP%Max_l_tensor+1,CP%Max_l
                write(unit,'(1I6,4E15.5)')il ,fact*Cl_scalar(il,in,C_Temp:C_E), 0._dl, fact*Cl_scalar(il,in,C_Cross)
            end do
        end do
        close(unit)
    end if

    if (CP%WantScalars .and. CP%DoLensing .and. LensFile /= '') then
        unit = open_file_header(LensFile, 'L', CT_name_tags)
        do in=1,CP%InitPower%nn
            do il=lmin, lmax_lensed
                write(unit,'(1I6,4E15.5)')il, fact*Cl_lensed(il, in, CT_Temp:CT_Cross)
            end do
        end do
        close(unit)
    end if


    if (CP%WantScalars .and. CP%WantTensors .and. CP%DoLensing .and. LensTotFile /= '') then
        unit = open_file_header(LensTotFile, 'L', CT_name_tags)
        do in=1,CP%InitPower%nn
            do il=lmin,min(CP%Max_l_tensor,lmax_lensed)
                write(unit,'(1I6,4E15.5)')il, fact*(Cl_lensed(il, in, CT_Temp:CT_Cross)+ Cl_tensor(il,in, CT_Temp:CT_Cross))
            end do
            do il=min(CP%Max_l_tensor,lmax_lensed)+1,lmax_lensed
                write(unit,'(1I6,4E15.5)')il, fact*Cl_lensed(il, in, CT_Temp:CT_Cross)
            end do
        end do
        close(unit)
    end if
    end subroutine output_cl_files

    subroutine output_lens_pot_files(LensPotFile, factor)
    !Write out L TT EE BB TE PP PT PE where P is the lensing potential, all unlensed
    !This input supported by LensPix from 2010
    implicit none
    integer in,il
    real(dl), intent(in), optional :: factor
    real(dl) fact, scale, BB, TT, TE, EE
    character(LEN=*) LensPotFile
    integer unit
    !output file of dimensionless [l(l+1)]^2 C_phi_phi/2pi and [l(l+1)]^(3/2) C_phi_T/2pi
    !This is the format used by Planck_like but original LensPix uses scalar_output_file.

    !(Cl_scalar and scalar_output_file numbers are instead l^4 C_phi and l^3 C_phi
    ! - for historical reasons)

    if (present(factor)) then
        fact = factor
    else
        fact =1
    end if

    if (CP%WantScalars .and. CP%DoLensing .and. LensPotFile/='') then
        unit =  open_file_header(LensPotFile, 'L', lens_pot_name_tags)
        do in=1,CP%InitPower%nn
            do il=lmin,min(10000,CP%Max_l)
                TT = Cl_scalar(il, in, C_Temp)
                EE = Cl_scalar(il, in, C_E)
                TE = Cl_scalar(il, in, C_Cross)
                if (CP%WantTensors .and. il <= CP%Max_l_tensor) then
                    TT= TT+Cl_tensor(il,in, CT_Temp)
                    EE= EE+Cl_tensor(il,in, CT_E)
                    TE= TE+Cl_tensor(il,in, CT_Cross)
                    BB= Cl_tensor(il,in, CT_B)
                else
                    BB=0
                end if
                scale = (real(il+1)/il)**2/OutputDenominator !Factor to go from old l^4 factor to new

                write(unit,'(1I6,7E15.5)') il , fact*TT, fact*EE, fact*BB, fact*TE, scale*Cl_scalar(il,in,C_Phi),&
                    (real(il+1)/il)**1.5/OutputDenominator*sqrt(fact)*Cl_scalar(il,in,C_PhiTemp:C_PhiE)
            end do
            do il=10100,CP%Max_l, 100
                scale = (real(il+1)/il)**2/OutputDenominator
                write(unit,'(1E15.5,7E15.5)') real(il), fact*Cl_scalar(il,in,C_Temp:C_E),0.,fact*Cl_scalar(il,in,C_Cross), &
                    scale*Cl_scalar(il,in,C_Phi),&
                    (real(il+1)/il)**1.5/OutputDenominator*sqrt(fact)*Cl_scalar(il,in,C_PhiTemp:C_PhiE)
            end do
        end do
        close(unit)
    end if
    end subroutine output_lens_pot_files


    subroutine output_veccl_files(VecFile, factor)
    implicit none
    integer in,il
    character(LEN=*) VecFile
    real(dl), intent(in), optional :: factor
    real(dl) fact
    integer unit

    if (present(factor)) then
        fact = factor
    else
        fact =1
    end if


    if (CP%WantVectors .and. VecFile /= '') then
        unit =  open_file_header(VecFile, 'L', CT_name_tags)
        do in=1,CP%InitPower%nn
            do il=lmin,CP%Max_l
                write(unit,'(1I6,4E15.5)')il, fact*Cl_vector(il, in, CT_Temp:CT_Cross)
            end do
        end do
        close(unit)
    end if

    end subroutine output_veccl_files

    subroutine NormalizeClsAtL(lnorm)
    implicit none
    integer, intent(IN) :: lnorm
    integer in
    real(dl) Norm

    do in=1,CP%InitPower%nn
        if (CP%WantScalars) then
            Norm=1/Cl_scalar(lnorm,in, C_Temp)
            Cl_scalar(lmin:CP%Max_l, in, C_Temp:C_Cross) = Cl_scalar(lmin:CP%Max_l, in, C_Temp:C_Cross) * Norm
        end if

        if (CP%WantTensors) then
            if (.not.CP%WantScalars) Norm = 1/Cl_tensor(lnorm,in, C_Temp)
            !Otherwise Norm already set correctly
            Cl_tensor(lmin:CP%Max_l_tensor, in, CT_Temp:CT_Cross) =  &
                Cl_tensor(lmin:CP%Max_l_tensor, in, CT_Temp:CT_Cross) * Norm
        end if
    end do

    end  subroutine NormalizeClsAtL

    subroutine ModelData_Free

    call Free_ClTransfer(CTransScal)
    call Free_ClTransfer(CTransVec)
    call Free_ClTransfer(CTransTens)
    if (allocated(Cl_vector)) deallocate(Cl_vector)
    if (allocated(Cl_tensor)) deallocate(Cl_tensor)
    if (allocated(Cl_scalar)) deallocate(Cl_scalar)
    if (allocated(Cl_lensed)) deallocate(Cl_lensed)
    if (allocated(Cl_scalar_array)) deallocate(Cl_scalar_array)

    end subroutine ModelData_Free

    end module ModelData


    !ccccccccccccccccccccccccccccccccccccccccccccccccccccccccccccccccccccc
    module MassiveNu
    use precision
    use ModelParams
    implicit none
    private

    real(dl), parameter  :: const  = 7._dl/120*pi**4 ! 5.68219698_dl
    !const = int q^3 F(q) dq = 7/120*pi^4
    real(dl), parameter  :: const2 = 5._dl/7/pi**2   !0.072372274_dl
    real(dl), parameter  :: zeta3  = 1.2020569031595942853997_dl
    real(dl), parameter  :: zeta5  = 1.0369277551433699263313_dl
    real(dl), parameter  :: zeta7  = 1.0083492773819228268397_dl

    integer, parameter  :: nrhopn=2000
    real(dl), parameter :: am_min = 0.01_dl  !0.02_dl
    !smallest a*m_nu to integrate distribution function rather than using series
    real(dl), parameter :: am_max = 600._dl
    !max a*m_nu to integrate

    real(dl),parameter  :: am_minp=am_min*1.1
    real(dl), parameter :: am_maxp=am_max*0.9

    real(dl) dlnam

    real(dl), dimension(:), allocatable ::  r1,p1,dr1,dp1,ddr1

    !Sample for massive neutrino momentum
    !These settings appear to be OK for P_k accuate at 1e-3 level
    integer, parameter :: nqmax0=80 !maximum array size of q momentum samples
    real(dl) :: nu_q(nqmax0), nu_int_kernel(nqmax0)

    integer nqmax !actual number of q modes evolves

    public const,Nu_Init,Nu_background, Nu_rho, Nu_drho,  nqmax0, nqmax, &
        nu_int_kernel, nu_q
    contains
    !cccccccccccccccccccccccccccccccccccccccccccccccccccccccccccccccccccccc

    subroutine Nu_init

    !  Initialize interpolation tables for massive neutrinos.
    !  Use cubic splines interpolation of log rhonu and pnu vs. log a*m.

    integer i
    real(dl) dq,dlfdlq, q, am, rhonu,pnu
    real(dl) spline_data(nrhopn)

    !  nu_masses=m_nu(i)*c**2/(k_B*T_nu0).
    !  Get number density n of neutrinos from
    !  rho_massless/n = int q^3/(1+e^q) / int q^2/(1+e^q)=7/180 pi^4/Zeta(3)
    !  then m = Omega_nu/N_nu rho_crit /n
    !  Error due to velocity < 1e-5

    do i=1, CP%Nu_mass_eigenstates
        nu_masses(i)=const/(1.5d0*zeta3)*grhom/grhor*CP%omegan*CP%Nu_mass_fractions(i) &
            /CP%Nu_mass_degeneracies(i)
    end do

    if (allocated(r1)) return
    allocate(r1(nrhopn),p1(nrhopn),dr1(nrhopn),dp1(nrhopn),ddr1(nrhopn))


    nqmax=3
    if (AccuracyBoost >1) nqmax=4
    if (AccuracyBoost >2) nqmax=5
    if (AccuracyBoost >3) nqmax=nint(AccuracyBoost*10)
    !note this may well be worse than the 5 optimized points

    if (nqmax > nqmax0) call MpiStop('Nu_Init: qmax > nqmax0')

    !We evolve evolve 4F_l/dlfdlq(i), so kernel includes dlfdlnq factor
    !Integration scheme gets (Fermi-Dirac thing)*q^n exact,for n=-4, -2..2
    !see CAMB notes
    if (nqmax==3) then
        !Accurate at 2e-4 level
        nu_q(1:3) = (/0.913201, 3.37517, 7.79184/)
        nu_int_kernel(1:3) = (/0.0687359, 3.31435, 2.29911/)
    else if (nqmax==4) then
        !This seems to be very accurate (limited by other numerics)
        nu_q(1:4) = (/0.7, 2.62814, 5.90428, 12.0/)
        nu_int_kernel(1:4) = (/0.0200251, 1.84539, 3.52736, 0.289427/)
    else if (nqmax==5) then
        !exact for n=-4,-2..3
        !This seems to be very accurate (limited by other numerics)
        nu_q(1:5) = (/0.583165, 2.0, 4.0, 7.26582, 13.0/)
        nu_int_kernel(1:5) = (/0.0081201, 0.689407, 2.8063, 2.05156, 0.126817/)
    else
        dq = (12 + nqmax/5)/real(nqmax)
        do i=1,nqmax
            q=(i-0.5d0)*dq
            nu_q(i) = q
            dlfdlq=-q/(1._dl+exp(-q))
            nu_int_kernel(i)=dq*q**3/(exp(q)+1._dl) * (-0.25_dl*dlfdlq) !now evolve 4F_l/dlfdlq(i)
        end do
    end if
    nu_int_kernel=nu_int_kernel/const

    dlnam=-(log(am_min/am_max))/(nrhopn-1)


    !$OMP PARALLEL DO DEFAULT(SHARED),SCHEDULE(STATIC) &
    !$OMP & PRIVATE(am, rhonu,pnu)
    do i=1,nrhopn
    am=am_min*exp((i-1)*dlnam)
    call nuRhoPres(am,rhonu,pnu)
    r1(i)=log(rhonu)
    p1(i)=log(pnu)
    end do
    !$OMP END PARALLEL DO


    call splini(spline_data,nrhopn)
    call splder(r1,dr1,nrhopn,spline_data)
    call splder(p1,dp1,nrhopn,spline_data)
    call splder(dr1,ddr1,nrhopn,spline_data)


    end subroutine Nu_init

    !cccccccccccccccccccccccccccccccccccccccccccccccccccccccccccccccccccccc
    subroutine nuRhoPres(am,rhonu,pnu)
    !  Compute the density and pressure of one eigenstate of massive neutrinos,
    !  in units of the mean density of one flavor of massless neutrinos.

    real(dl),  parameter :: qmax=30._dl
    integer, parameter :: nq=100
    real(dl) dum1(nq+1),dum2(nq+1)
    real(dl), intent(in) :: am
    real(dl), intent(out) ::  rhonu,pnu
    integer i
    real(dl) q,aq,v,aqdn,adq


    !  q is the comoving momentum in units of k_B*T_nu0/c.
    !  Integrate up to qmax and then use asymptotic expansion for remainder.
    adq=qmax/nq
    dum1(1)=0._dl
    dum2(1)=0._dl
    do  i=1,nq
        q=i*adq
        aq=am/q
        v=1._dl/sqrt(1._dl+aq*aq)
        aqdn=adq*q*q*q/(exp(q)+1._dl)
        dum1(i+1)=aqdn/v
        dum2(i+1)=aqdn*v
    end do
    call splint(dum1,rhonu,nq+1)
    call splint(dum2,pnu,nq+1)
    !  Apply asymptotic corrrection for q>qmax and normalize by relativistic
    !  energy density.
    rhonu=(rhonu+dum1(nq+1)/adq)/const
    pnu=(pnu+dum2(nq+1)/adq)/const/3._dl

    end subroutine nuRhoPres

    !cccccccccccccccccccccccccccccccccccccccccc
    subroutine Nu_background(am,rhonu,pnu)
    use precision
    use ModelParams
    real(dl), intent(in) :: am
    real(dl), intent(out) :: rhonu, pnu

    !  Compute massive neutrino density and pressure in units of the mean
    !  density of one eigenstate of massless neutrinos.  Use cubic splines to
    !  interpolate from a table.

    real(dl) d
    integer i

    if (am <= am_minp) then
        rhonu=1._dl + const2*am**2
        pnu=(2-rhonu)/3._dl
        return
    else if (am >= am_maxp) then
        rhonu = 3/(2*const)*(zeta3*am + (15*zeta5)/2/am)
        pnu = 900._dl/120._dl/const*(zeta5-63._dl/4*Zeta7/am**2)/am
        return
    end if


    d=log(am/am_min)/dlnam+1._dl
    i=int(d)
    d=d-i

    !  Cubic spline interpolation.
    rhonu=r1(i)+d*(dr1(i)+d*(3._dl*(r1(i+1)-r1(i))-2._dl*dr1(i) &
        -dr1(i+1)+d*(dr1(i)+dr1(i+1)+2._dl*(r1(i)-r1(i+1)))))
    pnu=p1(i)+d*(dp1(i)+d*(3._dl*(p1(i+1)-p1(i))-2._dl*dp1(i) &
        -dp1(i+1)+d*(dp1(i)+dp1(i+1)+2._dl*(p1(i)-p1(i+1)))))
    rhonu=exp(rhonu)
    pnu=exp(pnu)

    end subroutine Nu_background

    !cccccccccccccccccccccccccccccccccccccccccc
    subroutine Nu_rho(am,rhonu)
    use precision
    use ModelParams
    real(dl), intent(in) :: am
    real(dl), intent(out) :: rhonu

    !  Compute massive neutrino density in units of the mean
    !  density of one eigenstate of massless neutrinos.  Use cubic splines to
    !  interpolate from a table.

    real(dl) d
    integer i

    if (am <= am_minp) then
        rhonu=1._dl + const2*am**2
        return
    else if (am >= am_maxp) then
        rhonu = 3/(2*const)*(zeta3*am + (15*zeta5)/2/am)
        return
    end if

    d=log(am/am_min)/dlnam+1._dl
    i=int(d)
    d=d-i

    !  Cubic spline interpolation.
    rhonu=r1(i)+d*(dr1(i)+d*(3._dl*(r1(i+1)-r1(i))-2._dl*dr1(i) &
        -dr1(i+1)+d*(dr1(i)+dr1(i+1)+2._dl*(r1(i)-r1(i+1)))))
    rhonu=exp(rhonu)
    end subroutine Nu_rho

    !ccccccccccccccccccccccccccccccccccccccccccccccccccccccccccccccccccccc

    function Nu_drho(am,adotoa,rhonu) result (rhonudot)
    use precision
    use ModelParams

    !  Compute the time derivative of the mean density in massive neutrinos
    !  and the shear perturbation.
    real(dl) adotoa,rhonu,rhonudot
    real(dl) d
    real(dl), intent(IN) :: am
    integer i

    if (am< am_minp) then
        rhonudot = 2*const2*am**2*adotoa
    else if (am>am_maxp) then
        rhonudot = 3/(2*const)*(zeta3*am - (15*zeta5)/2/am)*adotoa
    else
        d=log(am/am_min)/dlnam+1._dl
        i=int(d)
        d=d-i
        !  Cubic spline interpolation for rhonudot.
        rhonudot=dr1(i)+d*(ddr1(i)+d*(3._dl*(dr1(i+1)-dr1(i)) &
            -2._dl*ddr1(i)-ddr1(i+1)+d*(ddr1(i)+ddr1(i+1) &
            +2._dl*(dr1(i)-dr1(i+1)))))

        rhonudot=rhonu*adotoa*rhonudot/dlnam
    end if

    end function Nu_drho

    end module MassiveNu

    ! wrapper function to avoid cirular module references
    subroutine init_massive_nu(has_massive_nu)
    use MassiveNu
    use ModelParams
    implicit none
    logical, intent(IN) :: has_massive_nu

    if (has_massive_nu) then
        call Nu_Init
    else
        nu_masses = 0
    end if
    end subroutine init_massive_nu


    !ccccccccccccccccccccccccccccccccccccccccccccccccccc

    module Transfer
    use ModelData
    use Errors
    implicit none
    public
    integer, parameter :: Transfer_kh =1, Transfer_cdm=2,Transfer_b=3,Transfer_g=4, &
        Transfer_r=5, Transfer_nu = 6,  & !massless and massive neutrino
    Transfer_tot=7, Transfer_nonu=8, Transfer_tot_de=9,  &
        ! total perturbations with and without neutrinos, with neutrinos+dark energy in the numerator
        Transfer_Weyl = 10, & ! the Weyl potential, for lensing and ISW
    Transfer_Newt_vel_cdm=11, Transfer_Newt_vel_baryon=12,   & ! -k v_Newtonian/H
    Transfer_vel_baryon_cdm = 13 !relative velocity of baryons and CDM
    !Sources
    !Alternatively for 21cm
    integer, parameter :: Transfer_monopole=4, Transfer_vnewt=5, Transfer_Tmat = 6

    integer, parameter :: Transfer_max = Transfer_vel_baryon_cdm
    character(LEN=name_tag_len) :: Transfer_name_tags(Transfer_max-1) = &
        ['CDM     ', 'baryon  ', 'photon  ', 'nu      ', 'mass_nu ', 'total   ', &
        'no_nu   ', 'total_de', 'Weyl    ', 'v_CDM   ', 'v_b     ', 'v_b-v_c ']
<<<<<<< HEAD
    character(LEN=name_tag_len) :: Transfer21cm_name_tags(Transfer_max-1) = &
        ['CDM      ', 'baryon   ', 'photon   ', 'monopole ', 'v_newt   ', 'delta_T_g', &
        'no_nu    ', 'total_de ', 'Weyl     ', 'v_CDM    ', 'v_b      ', 'v_b-v_c  ']
=======
>>>>>>> 5059b80d

    logical :: transfer_interp_matterpower  = .true. !output regular grid in log k
    !set to false to output calculated values for later interpolation

    integer :: transfer_power_var = Transfer_tot
    !What to use to calulcate the output matter power spectrum and sigma_8
    !Transfer_tot uses total matter perturbation

    logical :: get_growth_sigma8 = .true.
    !gets sigma_vdelta, like sigma8 but using velocity-density cross power,
    !in late LCDM f*sigma8 = sigma_vdelta^2/sigma8

    Type MatterTransferData
        !Computed data
        integer   ::  num_q_trans   !    number of steps in k for transfer calculation
        real(dl), dimension (:), pointer :: q_trans => NULL()
        real(dl), dimension (:,:), pointer ::  sigma_8 => NULL()
        real(dl), dimension (:,:), pointer ::  sigma2_vdelta_8 => NULL() !growth from sigma_{v delta}
        real, dimension(:,:,:), pointer :: TransferData => NULL()
        !Sources
        real(dl), dimension(:), pointer :: optical_depths => NULL()
        !TransferData(entry,k_index,z_index) for entry=Tranfer_kh.. Transfer_tot
    end Type MatterTransferData

    Type MatterPowerData
        !everything is a function of k/h
        integer   ::  num_k, num_z
        real(dl), dimension(:), pointer :: log_kh => NULL(), redshifts => NULL()
        !matpower is log(P_k)
        real(dl), dimension(:,:), allocatable :: matpower, ddmat
        !if NonLinear, nonlin_ratio =  sqrt(P_nonlinear/P_linear)
        !function of k and redshift NonLinearScaling(k_index,z_index)
        real(dl), dimension(:,:), pointer :: nonlin_ratio => NULL()
        !Sources
        real(dl), dimension(:), pointer :: log_k => NULL()
        real(dl), dimension(:,:), pointer :: vvpower => NULL(), ddvvpower => NULL()
        real(dl), dimension(:,:), pointer :: vdpower => NULL(), ddvdpower => NULL()

        real(dl), dimension(:,:), pointer :: nonlin_ratio_vv => NULL()
        real(dl), dimension(:,:), pointer :: nonlin_ratio_vd => NULL()

    end Type MatterPowerData

    Type (MatterTransferData), save :: MT

    !Sources
    Type Cl21cmVars
        Type(MatterPowerData), pointer :: PK
        integer l, itf
        logical logs
        real(dl) chi
    end Type Cl21cmVars

    interface Transfer_GetMatterPower
    module procedure Transfer_GetMatterPowerD,Transfer_GetMatterPowerS
    end interface

    contains

    subroutine Transfer_GetUnsplinedPower(M,PK,var1,var2, hubble_units)
    !Get 2pi^2/k^3 T_1 T_2 P_R(k)
    Type(MatterTransferData) :: M
    real(dl), intent(inout):: PK(:,:)
    integer, optional, intent(in) :: var1
    integer, optional, intent(in) :: var2
    logical, optional, intent(in) :: hubble_units
    real(dl) h, k
    integer nz, nk, zix, ik
    integer s1, s2
    logical hnorm

    s1 = transfer_power_var
    if (present(var1))  s1 = var1
    s2 = transfer_power_var
    if (present(var2))  s2 = var2
    hnorm = .true.
    if (present(hubble_units)) hnorm = hubble_units

    nk=M%num_q_trans
    nz=CP%Transfer%PK_num_redshifts
    if (nk/= size(PK,1) .or. nz/=size(PK,2)) call MpiStop('Trasfer_GetUnsplinedPower wrong size')

    h = CP%H0/100

    do ik=1,nk
        k = M%TransferData(Transfer_kh,ik,1)*h
        do zix=1,nz
            PK(ik,zix) = M%TransferData(s1,ik,CP%Transfer%PK_redshifts_index(nz-zix+1))*&
                M%TransferData(s2,ik,CP%Transfer%PK_redshifts_index(nz-zix+1))*k*pi*twopi*scalarPower(k,1)
        end do
    end do
    if (hnorm) PK=  PK * h**3

    end subroutine Transfer_GetUnsplinedPower

    subroutine Transfer_GetMatterPowerData(MTrans, PK_data, power_ix, itf_only, var1, var2)
    !Does *NOT* include non-linear corrections
    !Get total matter power spectrum in units of (h Mpc^{-1})^3 ready for interpolation.
    !Here there definition is < Delta^2(x) > = 1/(2 pi)^3 int d^3k P_k(k)
    !We are assuming that Cls are generated so any baryonic wiggles are well sampled and that matter power
    !sepctrum is generated to beyond the CMB k_max
    Type(MatterTransferData), intent(in) :: MTrans
    Type(MatterPowerData) :: PK_data
    integer, intent(in), optional :: power_ix
    integer, intent(in), optional :: itf_only
    integer, intent(in), optional :: var1, var2
    real(dl) h, kh, k, power
    integer ik
    integer nz,itf, itf_start, itf_end
    integer :: s1,s2, p_ix


    s1 = transfer_power_var
    if (present(var1))  s1 = var1
    s2 = transfer_power_var
    if (present(var2))  s2 = var2
    p_ix = 1
    if (present(power_ix)) p_ix = power_ix

    if (present(itf_only)) then
        itf_start=itf_only
        itf_end = itf_only
        nz = 1
    else
        itf_start=1
        nz= size(MTrans%TransferData,3)
        itf_end = nz
    end if
    PK_data%num_k = MTrans%num_q_trans
    PK_Data%num_z = nz

    allocate(PK_data%matpower(PK_data%num_k,nz))
    allocate(PK_data%ddmat(PK_data%num_k,nz))
    allocate(PK_data%nonlin_ratio(PK_data%num_k,nz))
    allocate(PK_data%log_kh(PK_data%num_k))
    allocate(PK_data%redshifts(nz))
    PK_data%redshifts = CP%Transfer%Redshifts(itf_start:itf_end)

    h = CP%H0/100

    do ik=1,MTrans%num_q_trans
        kh = MTrans%TransferData(Transfer_kh,ik,1)
        k = kh*h
        PK_data%log_kh(ik) = log(kh)
        power = ScalarPower(k,p_ix)
        if (global_error_flag/=0) then
            call MatterPowerdata_Free(PK_data)
            return
        end if
        do itf = 1, nz
            PK_data%matpower(ik,itf) = &
                log(MTrans%TransferData(s1,ik,itf_start+itf-1)*&
                MTrans%TransferData(s2,ik,itf_start+itf-1)*k &
                *pi*twopi*h**3*power)
        end do
    end do

    call MatterPowerdata_getsplines(PK_data)

    end subroutine Transfer_GetMatterPowerData

    subroutine MatterPowerData_Load(PK_data,fname)
    !Loads in kh, P_k from file for one redshiftr and one initial power spectrum
    !Not redshift is not stored in file, so not set correctly
    !Also note that output _matterpower file is already interpolated, so re-interpolating is probs not a good idea

    !Get total matter power spectrum in units of (h Mpc^{-1})^3 ready for interpolation.
    !Here there definition is < Delta^2(x) > = 1/(2 pi)^3 int d^3k P_k(k)
    use AmlUtils
    character(LEN=*) :: fname
    Type(MatterPowerData) :: PK_data
    real(dl)kh, Pk
    integer ik
    integer nz


    nz = 1
    call openTxtFile(fname, fileio_unit)

    PK_data%num_k = FileLines(fileio_unit)
    PK_Data%num_z = 1

    allocate(PK_data%matpower(PK_data%num_k,nz))
    allocate(PK_data%ddmat(PK_data%num_k,nz))
    allocate(PK_data%nonlin_ratio(PK_data%num_k,nz))
    allocate(PK_data%log_kh(PK_data%num_k))

    allocate(PK_data%redshifts(nz))
    PK_data%redshifts = 0

    do ik=1,PK_data%num_k
        read (fileio_unit,*) kh, Pk
        PK_data%matpower(ik,1) = log(Pk)
        PK_data%log_kh(ik) = log(kh)
    end do

    call MatterPowerdata_getsplines(PK_data)

    end subroutine MatterPowerData_Load


    subroutine MatterPowerdata_getsplines(PK_data)
    Type(MatterPowerData) :: PK_data
    integer i
    real(dl), parameter :: cllo=1.e30_dl,clhi=1.e30_dl

    do i = 1,PK_Data%num_z
        call spline(PK_data%log_kh,PK_data%matpower(1,i),PK_data%num_k,&
            cllo,clhi,PK_data%ddmat(1,i))
    end do

    end subroutine MatterPowerdata_getsplines

    !Sources
    subroutine MatterPowerdata_getsplines21cm(PK_data)
    Type(MatterPowerData) :: PK_data
    integer i
    real(dl), parameter :: cllo=1.e30_dl,clhi=1.e30_dl

    do i = 1,PK_Data%num_z
        call spline(PK_data%log_k,PK_data%matpower(1,i),PK_data%num_k,&
            cllo,clhi,PK_data%ddmat(1,i))
        call spline(PK_data%log_k,PK_data%vvpower(1,i),PK_data%num_k,&
            cllo,clhi,PK_data%ddvvpower(1,i))
        call spline(PK_data%log_k,PK_data%vdpower(1,i),PK_data%num_k,&
            cllo,clhi,PK_data%ddvdpower(1,i))
    end do

    end subroutine MatterPowerdata_getsplines21cm


    subroutine MatterPowerdata_MakeNonlinear(PK_data)
    Type(MatterPowerData) :: PK_data

    call NonLinear_GetRatios(PK_data)
    PK_data%matpower = PK_data%matpower +  2*log(PK_data%nonlin_ratio)
    call MatterPowerdata_getsplines(PK_data)

    end subroutine MatterPowerdata_MakeNonlinear

    subroutine MatterPowerdata_Free(PK_data)
    Type(MatterPowerData) :: PK_data
    integer i

    deallocate(PK_data%log_kh,stat=i)
    deallocate(PK_data%matpower,stat=i)
    deallocate(PK_data%ddmat,stat=i)
    deallocate(PK_data%nonlin_ratio,stat=i)
    deallocate(PK_data%redshifts,stat=i)
    !Sources
    deallocate(PK_data%log_k,stat=i)
    deallocate(PK_data%nonlin_ratio_vv,stat=i)
    deallocate(PK_data%nonlin_ratio_vd,stat=i)
    deallocate(PK_data%vvpower,stat=i)
    deallocate(PK_data%ddvvpower,stat=i)
    deallocate(PK_data%vdpower,stat=i)
    deallocate(PK_data%ddvdpower,stat=i)

    call MatterPowerdata_Nullify(PK_data)

    end subroutine MatterPowerdata_Free

    subroutine MatterPowerdata_Nullify(PK_data)
    Type(MatterPowerData) :: PK_data

    nullify(PK_data%log_kh)
    nullify(PK_data%nonlin_ratio)
    nullify(PK_data%redshifts)
    !Sources
    nullify(PK_data%log_k)
    nullify(PK_data%nonlin_ratio_vv)
    nullify(PK_data%nonlin_ratio_vd)
    nullify(PK_data%vvpower)
    nullify(PK_data%ddvvpower)
    nullify(PK_data%vdpower)
    nullify(PK_data%ddvdpower)

    end subroutine MatterPowerdata_Nullify

    function MatterPowerData_k(PK,  kh, itf) result(outpower)
    !Get matter power spectrum at particular k/h by interpolation
    Type(MatterPowerData) :: PK
    integer, intent(in) :: itf
    real (dl), intent(in) :: kh
    real(dl) :: logk
    integer llo,lhi
    real(dl) outpower, dp
    real(dl) ho,a0,b0
    integer, save :: i_last = 1

    logk = log(kh)
    if (logk < PK%log_kh(1)) then
        dp = (PK%matpower(2,itf) -  PK%matpower(1,itf)) / &
            ( PK%log_kh(2)-PK%log_kh(1) )
        outpower = PK%matpower(1,itf) + dp*(logk - PK%log_kh(1))
    else if (logk > PK%log_kh(PK%num_k)) then
        !Do dodgy linear extrapolation on assumption accuracy of result won't matter

        dp = (PK%matpower(PK%num_k,itf) -  PK%matpower(PK%num_k-1,itf)) / &
            ( PK%log_kh(PK%num_k)-PK%log_kh(PK%num_k-1) )
        outpower = PK%matpower(PK%num_k,itf) + dp*(logk - PK%log_kh(PK%num_k))
    else
        llo=min(i_last,PK%num_k)
        do while (PK%log_kh(llo) > logk)
            llo=llo-1
        end do
        do while (PK%log_kh(llo+1)< logk)
            llo=llo+1
        end do
        i_last =llo
        lhi=llo+1
        ho=PK%log_kh(lhi)-PK%log_kh(llo)
        a0=(PK%log_kh(lhi)-logk)/ho
        b0=1-a0

        outpower = a0*PK%matpower(llo,itf)+ b0*PK%matpower(lhi,itf)+&
            ((a0**3-a0)* PK%ddmat(llo,itf) &
            +(b0**3-b0)*PK%ddmat(lhi,itf))*ho**2/6
    end if

    outpower = exp(max(-30._dl,outpower))

    end function MatterPowerData_k

    !Sources
    subroutine MatterPower21cm_k(PK,  k, itf, monopole, vv, vd)
    !Get monopole and velocity power at particular k by interpolation
    Type(MatterPowerData) :: PK
    integer, intent(in) :: itf
    real (dl), intent(in) :: k
    real(dl), intent(out) :: monopole, vv, vd
    real(dl) :: logk
    integer llo,lhi
    real(dl) ho,a0,b0,f1,f2,f3
    integer, save :: i_last = 1

    logk = log(k)
    if (logk < PK%log_k(1)) then
        monopole = 0
        vv=0
        return
    end if
    if (logk > PK%log_k(PK%num_k)) then
        monopole=0
        vv=0
        return
        !stop 'MatterPower21cm_k: out of bounds'
    else
        llo=min(i_last,PK%num_k)
        do while (PK%log_k(llo) > logk)
            llo=llo-1
        end do
        do while (PK%log_k(llo+1)< logk)
            llo=llo+1
        end do
        i_last =llo
        lhi=llo+1
        ho=PK%log_k(lhi)-PK%log_k(llo)
        a0=(PK%log_k(lhi)-logk)/ho
        b0=1-a0
        f1= (a0**3-a0)
        f2= (b0**3-b0)
        f3= ho**2/6


        monopole = a0*PK%matpower(llo,itf)+ b0*PK%matpower(lhi,itf)+&
            (f1* PK%ddmat(llo,itf) &
            +f2*PK%ddmat(lhi,itf))*f3
        vv = a0*PK%vvpower(llo,itf)+ b0*PK%vvpower(lhi,itf)+&
            (f1* PK%ddvvpower(llo,itf) &
            +f2*PK%ddvvpower(lhi,itf))*f3

        vd = a0*PK%vdpower(llo,itf)+ b0*PK%vdpower(lhi,itf)+&
            (f1* PK%ddvdpower(llo,itf) &
            +f2*PK%ddvdpower(lhi,itf))*f3
    end if

    monopole = exp(max(-30._dl,monopole))
    vv = exp(max(-30._dl,vv))
    vd = exp(max(-30._dl,vd))

    end subroutine MatterPower21cm_k

    subroutine Transfer_GetMatterPowerS(MTrans,outpower, itf, in, minkh, dlnkh, npoints, var1, var2)
    Type(MatterTransferData), intent(in) :: MTrans
    integer, intent(in) :: itf, in, npoints
    integer, intent(in), optional :: var1, var2
    real, intent(out) :: outpower(*)
    real, intent(in) :: minkh, dlnkh
    real(dl) :: outpowerd(npoints)
    real(dl):: minkhd, dlnkhd

    minkhd = minkh; dlnkhd = dlnkh
    call Transfer_GetMatterPowerD(MTrans,outpowerd, itf, in, minkhd, dlnkhd, npoints,var1, var2)
    outpower(1:npoints) = outpowerd(1:npoints)

    end subroutine Transfer_GetMatterPowerS

    !JD 08/13 for nonlinear lensing of CMB + LSS compatibility
    !Changed input variable from itf to itf_PK because we are looking for the itf_PK'th
    !redshift in the PK_redshifts array.  The position of this redshift in the master redshift
    !array, itf, is given by itf = CP%Transfer%Pk_redshifts_index(itf_PK)
    !Also changed (CP%NonLinear/=NonLinear_None) to
    !CP%NonLinear/=NonLinear_none .and. CP%NonLinear/=NonLinear_Lens)
    subroutine Transfer_GetMatterPowerD(MTrans,outpower, itf_PK, in, minkh, dlnkh, npoints, var1, var2)
    !Allows for non-smooth priordial spectra
    !if CP%Nonlinear/ = NonLinear_none includes non-linear evolution
    !Get total matter power spectrum at logarithmically equal intervals dlnkh of k/h starting at minkh
    !in units of (h Mpc^{-1})^3.
    !Here there definition is < Delta^2(x) > = 1/(2 pi)^3 int d^3k P_k(k)
    !We are assuming that Cls are generated so any baryonic wiggles are well sampled and that matter power
    !sepctrum is generated to beyond the CMB k_max
    Type(MatterTransferData), intent(in) :: MTrans
    Type(MatterPowerData) :: PK

    integer, intent(in) :: itf_PK, in, npoints
    real(dl), intent(out) :: outpower(npoints)
    real(dl), intent(in) :: minkh, dlnkh
    integer, intent(in), optional :: var1, var2

    real(dl), parameter :: cllo=1.e30_dl,clhi=1.e30_dl
    integer ik, llo,il,lhi,lastix
    real(dl) matpower(MTrans%num_q_trans), kh, kvals(MTrans%num_q_trans), ddmat(MTrans%num_q_trans)
    real(dl) atransfer,xi, a0, b0, ho, logmink,k, h
    integer itf
    integer :: s1,s2

    s1 = transfer_power_var
    if (present(var1))  s1 = var1
    s2 = transfer_power_var
    if (present(var2))  s2 = var2

    itf = CP%Transfer%PK_redshifts_index(itf_PK)

    if (npoints < 2) call MpiStop('Need at least 2 points in Transfer_GetMatterPower')

    !         if (minkh < MTrans%TransferData(Transfer_kh,1,itf)) then
    !            stop 'Transfer_GetMatterPower: kh out of computed region'
    !          end if
    if (minkh*exp((npoints-1)*dlnkh) > MTrans%TransferData(Transfer_kh,MTrans%num_q_trans,itf) &
        .and. FeedbackLevel > 0 ) &
        write(*,*) 'Warning: extrapolating matter power in Transfer_GetMatterPower'


    if (CP%NonLinear/=NonLinear_none .and. CP%NonLinear/=NonLinear_Lens) then
        call Transfer_GetMatterPowerData(MTrans, PK, in, itf, s1,s2)
        call NonLinear_GetRatios(PK)
    end if

    h = CP%H0/100
    logmink = log(minkh)
    do ik=1,MTrans%num_q_trans
        kh = MTrans%TransferData(Transfer_kh,ik,itf)
        k = kh*h
        kvals(ik) = log(kh)
        atransfer=MTrans%TransferData(s1,ik,itf)*MTrans%TransferData(s2,ik,itf)
        if (CP%NonLinear/=NonLinear_none .and. CP%NonLinear/=NonLinear_Lens) &
            atransfer = atransfer* PK%nonlin_ratio(ik,1)**2 !only one element, this itf
        matpower(ik) = log(atransfer*k*pi*twopi*h**3)
        !Put in power spectrum later: transfer functions should be smooth, initial power may not be
    end do

    call spline(kvals,matpower,MTrans%num_q_trans,cllo,clhi,ddmat)

    llo=1
    lastix = npoints + 1
    do il=1, npoints
        xi=logmink + dlnkh*(il-1)
        if (xi < kvals(1)) then
            outpower(il)=-30.
            cycle
        end if
        do while ((xi > kvals(llo+1)).and.(llo < MTrans%num_q_trans))
            llo=llo+1
            if (llo >= MTrans%num_q_trans) exit
        end do
        if (llo == MTrans%num_q_trans) then
            lastix = il
            exit
        end if
        lhi=llo+1
        ho=kvals(lhi)-kvals(llo)
        a0=(kvals(lhi)-xi)/ho
        b0=(xi-kvals(llo))/ho

        outpower(il) = a0*matpower(llo)+ b0*matpower(lhi)+((a0**3-a0)* ddmat(llo) &
            +(b0**3-b0)*ddmat(lhi))*ho**2/6
    end do

    do while (lastix <= npoints)
        !Do linear extrapolation in the log
        !Obviouly inaccurate, non-linear etc, but OK if only using in tails of window functions
        outpower(lastix) = 2*outpower(lastix-1) - outpower(lastix-2)
        lastix = lastix+1
    end do

    outpower = exp(max(-30.d0,outpower))

    do il = 1, npoints
        k = exp(logmink + dlnkh*(il-1))*h
        outpower(il) = outpower(il) * ScalarPower(k,in)
        if (global_error_flag /= 0) exit
    end do

    if (CP%NonLinear/=NonLinear_none .and. CP%NonLinear/=NonLinear_Lens) call MatterPowerdata_Free(PK)

    end subroutine Transfer_GetMatterPowerD

    subroutine Transfer_Get_SigmaR(MTrans, R, outvals, var1, var2, power_ix, root)
    !Calculate MTrans%sigma_8^2 = int dk/k win**2 T_k**2 P(k), where win is the FT of a spherical top hat
    !of radius R h^{-1} Mpc, for all requested redshifts
    !set va1, var2 e.g. to get the value from some combination of transfer functions rather than total
    Type(MatterTransferData) :: MTrans
    real(dl), intent(in) :: R
    integer, intent(in), optional :: var1, var2
    integer, intent(in), optional :: power_ix
    logical, intent(in), optional :: root !if true, give sigma8, otherwise sigma8^2
    real(dl), intent(out) :: outvals(:)
    integer ik
    real(dl) kh, k, h, x, win
    real(dl) lnk, dlnk, lnko
    real(dl), dimension(CP%Transfer%PK_num_redshifts) ::  dsig8, dsig8o, sig8, sig8o
    real(dl) powers
    integer s1,s2
    integer :: ix = 1

    s1 = transfer_power_var
    if (present(var1))  s1 = var1
    s2 = transfer_power_var
    if (present(var2))  s2 = var2
    if (present(power_ix)) ix =power_ix

    H=CP%h0/100._dl
    lnko=0
    dsig8o=0
    sig8=0
    sig8o=0
    do ik=1, MTrans%num_q_trans
        kh = MTrans%TransferData(Transfer_kh,ik,1)
        if (kh==0) cycle
        k = kh*H

        dsig8 = MTrans%TransferData(s1,ik, &
            CP%Transfer%PK_redshifts_index(1:CP%Transfer%PK_num_redshifts))
        if (s1==s2) then
            dsig8 = dsig8**2
        else
            dsig8 = dsig8*MTrans%TransferData(s2,ik, &
                CP%Transfer%PK_redshifts_index(1:CP%Transfer%PK_num_redshifts))
        end if
        x= kh *R
        win =3*(sin(x)-x*cos(x))/x**3
        lnk=log(k)
        if (ik==1) then
            dlnk=0.5_dl
            !Approx for 2._dl/(CP%InitPower%an(in)+3)  [From int_0^k_1 dk/k k^4 P(k)]
            !Contribution should be very small in any case
        else
            dlnk=lnk-lnko
        end if
        powers = ScalarPower(k,power_ix)
        dsig8=(win*k**2)**2*powers*dsig8
        sig8=sig8+(dsig8+dsig8o)*dlnk/2
        dsig8o=dsig8
        lnko=lnk
    end do

    if (present(root)) then
        if (root) sig8 =sqrt(sig8)
    else
        sig8 =sqrt(sig8)
    end if
    outvals(1:CP%Transfer%PK_num_redshifts) = sig8

    end subroutine Transfer_Get_SigmaR

    subroutine Transfer_GetSigmaRArray(MTrans, R, sigmaR, redshift_ix, var1, var2, power_ix)
    !Get array of SigmaR at (by default) redshift zero, for all values of R
    Type(MatterTransferData) :: MTrans
    real(dl), intent(in) :: R(:)
    real(dl), intent(out) :: SigmaR(:)
    integer, intent(in), optional :: redshift_ix, var1, var2, power_ix
    integer i, red_ix, ik, subk
    real(dl) kh, k, h, dkh
    real(dl) lnk, dlnk, lnko, minR
    real(dl), dimension(size(R)) ::  x, win, dsig8, dsig8o, sig8, sig8o
    type(MatterPowerData) :: PKspline
    integer, parameter :: nsub = 5

    minR = minval(R)
    red_ix =  CP%Transfer%PK_redshifts_index(CP%Transfer%PK_num_redshifts)
    if (present(redshift_ix)) red_ix = redshift_ix

    call Transfer_GetMatterPowerData(MTrans, PKspline, power_ix, red_ix, var1, var2 )

    H=CP%h0/100._dl
    lnko=0
    dsig8o=0
    sig8=0
    sig8o=0
    if (MTrans%TransferData(Transfer_kh,1,1)==0) call MpiStop('Transfer_GetSigmaRArray kh zero')
    do ik=1, MTrans%num_q_trans + 2
        if (ik < MTrans%num_q_trans) then
            dkh = (MTrans%TransferData(Transfer_kh,ik+1,1)- MTrans%TransferData(Transfer_kh,ik,1))/nsub
            !after last step just extrapolate a bit with previous size
        end if
        if (ik <= MTrans%num_q_trans) kh = MTrans%TransferData(Transfer_kh,ik,1)
        do subk = 1, nsub
            k = kh*H
            lnk=log(k)

            x= kh *R
            win =3*(sin(x)-x*cos(x))/x**3
            if (ik==1 .and. subk==1) then
                dlnk=0.5_dl
                !Approx for 2._dl/(CP%InitPower%an(in)+3)  [From int_0^k_1 dk/k k^4 P(k)]
                !Contribution should be very small in any case
            else
                dlnk=lnk-lnko
            end if
            dsig8=win**2*(MatterPowerData_k(PKspline,  kh, 1)*k**3)
            sig8=sig8+(dsig8+dsig8o)*dlnk/2
            dsig8o=dsig8
            lnko=lnk
            kh = kh + dkh
        end do
    end do
    call MatterPowerdata_Free(PKspline)

    SigmaR=sqrt(sig8/(pi*twopi*h**3 ))

    end subroutine Transfer_GetSigmaRArray

    subroutine Transfer_Get_sigma8(MTrans, R, var1, var2)
    !Calculate MTrans%sigma_8^2 = int dk/k win**2 T_k**2 P(k), where win is the FT of a spherical top hat
    !of radius R h^{-1} Mpc
    ! set va1, var2 e.g. to get the value from some combination of transfer functions rather than total
    Type(MatterTransferData) :: MTrans
    real(dl), intent(in), optional :: R
    integer, intent(in), optional :: var1, var2
    integer ix
    real(dl) :: radius = 8._dl

    if (global_error_flag /= 0) return

    if (present(R)) radius = R

    do ix = 1, CP%InitPower%nn
        call Transfer_Get_SigmaR(MTrans, radius, MTrans%sigma_8(:,ix), var1,var2, ix)
    end do

    end subroutine Transfer_Get_sigma8

    subroutine Transfer_Get_sigmas(MTrans, R, var_delta, var_v)
    !Get sigma8 and sigma_{delta v} (for growth, like f sigma8 in LCDM)
    Type(MatterTransferData) :: MTrans
    real(dl), intent(in), optional :: R
    integer, intent(in), optional :: var_delta,var_v
    real(dl) :: radius = 8._dl
    integer s1, s2, ix

    if (global_error_flag /= 0) return

    if (present(R)) radius = R
    s1 = transfer_power_var
    if (present(var_delta))  s1 = var_delta
    s2 = Transfer_Newt_vel_cdm
    if (present(var_v))  s2 = var_v

    do ix = 1, CP%InitPower%nn
        call Transfer_Get_SigmaR(MTrans, radius, MTrans%sigma_8(:,ix), s1,s1, ix)
        if (get_growth_sigma8) call Transfer_Get_SigmaR(MTrans, radius, &
            MTrans%sigma2_vdelta_8(:,ix), s1, s2, ix, root=.false.)
    end do

    end subroutine Transfer_Get_sigmas

    subroutine Transfer_output_Sig8(MTrans)
    Type(MatterTransferData), intent(in) :: MTrans
    integer in, j
    !JD 08/13 Changes in here to PK arrays and variables
    integer j_PK

    do in=1, CP%InitPower%nn
        if (CP%InitPower%nn>1)  write(*,*) 'Power spectrum : ', in
        do j_PK=1, CP%Transfer%PK_num_redshifts
            j = CP%Transfer%PK_redshifts_index(j_PK)
            write(*,'("at z =",f7.3," sigma8 (all matter) = ",f7.4)') &
                CP%Transfer%redshifts(j), MTrans%sigma_8(j_PK,in)
        end do
        if (get_growth_sigma8) then
            do j_PK=1, CP%Transfer%PK_num_redshifts
                j = CP%Transfer%PK_redshifts_index(j_PK)
                write(*,'("at z =",f7.3," sigma8^2_vd/sigma8  = ",f7.4)') &
                    CP%Transfer%redshifts(j), MTrans%sigma2_vdelta_8(j_PK,in)/MTrans%sigma_8(j_PK,in)
            end do
        end if
    end do

    end subroutine Transfer_output_Sig8

    subroutine Transfer_Allocate(MTrans)
    Type(MatterTransferData) :: MTrans
    integer st

    deallocate(MTrans%q_trans, STAT = st)
    deallocate(MTrans%TransferData, STAT = st)
    deallocate(MTrans%sigma_8, STAT = st)
    if (get_growth_sigma8) deallocate(MTrans%sigma2_vdelta_8, STAT = st)
    allocate(MTrans%q_trans(MTrans%num_q_trans))
    allocate(MTrans%TransferData(Transfer_max,MTrans%num_q_trans,CP%Transfer%num_redshifts))
    !JD 08/13 Changes in here to PK arrays and variables
    allocate(MTrans%sigma_8(CP%Transfer%PK_num_redshifts, CP%InitPower%nn))
    if (get_growth_sigma8) allocate(MTrans%sigma2_vdelta_8(CP%Transfer%PK_num_redshifts, CP%InitPower%nn))

    end  subroutine Transfer_Allocate

    subroutine Transfer_Nullify(Mtrans)
    Type(MatterTransferData):: MTrans

    Mtrans%num_q_trans = 0
    nullify(MTrans%q_trans)
    nullify(MTrans%TransferData)
    nullify(MTrans%sigma_8)
    nullify(MTrans%sigma2_vdelta_8)

    end subroutine Transfer_Nullify

    subroutine Transfer_Free(MTrans)
    Type(MatterTransferData):: MTrans
    integer st

    deallocate(MTrans%q_trans, STAT = st)
    deallocate(MTrans%TransferData, STAT = st)
    deallocate(MTrans%sigma_8, STAT = st)
    if (get_growth_sigma8) deallocate(MTrans%sigma2_vdelta_8, STAT = st)
<<<<<<< HEAD
    nullify(MTrans%q_trans)
    nullify(MTrans%TransferData)
    nullify(MTrans%sigma_8)
    nullify(MTrans%sigma2_vdelta_8)
    !Sources
    deallocate(MTrans%optical_depths, STAT = st)
    nullify(MTrans%optical_depths)
=======
    call Transfer_Nullify(MTrans)
>>>>>>> 5059b80d

    end subroutine Transfer_Free

    !JD 08/13 Changes for nonlinear lensing of CMB + MPK compatibility
    !Changed function below to write to only P%NLL_*redshifts* variables
    subroutine Transfer_SetForNonlinearLensing(P, eta_k_max)
    Type(TransferParams) :: P
    integer i
    real maxRedshift
    !Sources
    real(dl), intent(in), optional :: eta_k_max

    !Sources
    if (Do21cm) then
        if (maxval(Redshift_w(1:num_redshiftwindows)%Redshift) /= minval(Redshift_w(1:num_redshiftwindows)%Redshift))  &
            stop 'Non-linear 21cm currently only for narrow window at one redshift'
        if (.not. present(eta_k_max)) stop 'bad call to Transfer_SetForNonlinearLensing'
        P%kmax = eta_k_max/10000.
        P%k_per_logint  = 0
        P%NLL_num_redshifts =  1
        P%NLL_redshifts(1) = Redshift_w(1)%Redshift
        return
    end if

    P%kmax = max(P%kmax,5*AccuracyBoost)
    P%k_per_logint  = 0
    maxRedshift = 10
    P%NLL_num_redshifts =  nint(10*AccuracyBoost)
    if (HighAccuracyDefault .and. AccuracyBoost>=2) then
        !only notionally more accuracy, more stable for RS
        maxRedshift =15
    end if
    if (P%NLL_num_redshifts > max_transfer_redshifts) &
        call MpiStop('Transfer_SetForNonlinearLensing: Too many redshifts')
    do i=1,P%NLL_num_redshifts
        P%NLL_redshifts(i) = real(P%NLL_num_redshifts-i)/(P%NLL_num_redshifts/maxRedshift)
    end do

    end subroutine Transfer_SetForNonlinearLensing



    subroutine Transfer_SaveToFiles(MTrans,FileNames)
    use IniFile
    Type(MatterTransferData), intent(in) :: MTrans
    integer i,ik
    character(LEN=Ini_max_string_len), intent(IN) :: FileNames(*)
    !JD 08/13 Changes in here to PK arrays and variables
    integer i_PK
    integer unit

    do i_PK=1, CP%Transfer%PK_num_redshifts
        if (FileNames(i_PK) /= '') then
            i = CP%Transfer%PK_redshifts_index(i_PK)
            if (do21cm) then
                unit = open_file_header(FileNames(i_PK), 'k/h', Transfer21cm_name_tags, 14)
            else
                unit = open_file_header(FileNames(i_PK), 'k/h', transfer_name_tags, 14)
            end if
            do ik=1,MTrans%num_q_trans
                if (MTrans%TransferData(Transfer_kh,ik,i)/=0) then
                    write(unit,'(*(E15.6))') MTrans%TransferData(Transfer_kh:Transfer_max,ik,i)
                end if
            end do
            close(unit)
        end if
    end do

    end subroutine Transfer_SaveToFiles

    subroutine Transfer_SaveMatterPower(MTrans, FileNames, all21cm)
    use IniFile
    !Export files of total  matter power spectra in h^{-1} Mpc units, against k/h.
    Type(MatterTransferData), intent(in) :: MTrans
    character(LEN=Ini_max_string_len), intent(IN) :: FileNames(*)
    integer itf,in,i
    integer points
    real, dimension(:,:,:), allocatable :: outpower
    real minkh,dlnkh
    Type(MatterPowerData) :: PK_data
    integer ncol
    logical, intent(in), optional :: all21cm
    logical all21
    !JD 08/13 Changes in here to PK arrays and variables
    integer itf_PK
    integer unit
    character(name_tag_len) :: columns(3)

    if (present(all21cm)) then
        all21 = all21cm
    else
        all21 = .false.
    endif
    if (all21) then
        ncol=3
    else
        ncol = 1
    end if

    if (CP%InitPower%nn>1 .and. output_file_headers) error stop 'InitPower%nn>1 deprecated'

    do itf=1, CP%Transfer%PK_num_redshifts
        if (FileNames(itf) /= '') then
            if (.not. transfer_interp_matterpower ) then
                itf_PK = CP%Transfer%PK_redshifts_index(itf)

                points = MTrans%num_q_trans
                allocate(outpower(points,CP%InitPower%nn,ncol))

                do in = 1, CP%InitPower%nn
                    !Sources
                    if (all21) then
                        call Transfer_Get21cmPowerData(MTrans, PK_data, in, itf_PK)
                    else
                        call Transfer_GetMatterPowerData(MTrans, PK_data, in, itf_PK)
                        !JD 08/13 for nonlinear lensing of CMB + LSS compatibility
                        !Changed (CP%NonLinear/=NonLinear_None) to CP%NonLinear/=NonLinear_none .and. CP%NonLinear/=NonLinear_Lens)
                        if(CP%NonLinear/=NonLinear_none .and. CP%NonLinear/=NonLinear_Lens)&
                            call MatterPowerdata_MakeNonlinear(PK_Data)
                    end if

                    outpower(:,in,1) = exp(PK_data%matpower(:,1))
                    !Sources
                    if (all21) then
                        outpower(:,in,3) = exp(PK_data%vvpower(:,1))
                        outpower(:,in,2) = exp(PK_data%vdpower(:,1))

                        outpower(:,in,1) = outpower(:,in,1)/1d10*pi*twopi/MTrans%TransferData(Transfer_kh,:,1)**3
                        outpower(:,in,2) = outpower(:,in,2)/1d10*pi*twopi/MTrans%TransferData(Transfer_kh,:,1)**3
                        outpower(:,in,3) = outpower(:,in,3)/1d10*pi*twopi/MTrans%TransferData(Transfer_kh,:,1)**3
                    end if

                    call MatterPowerdata_Free(PK_Data)
                end do
                columns = ['P   ', 'P_vd','P_vv']
                unit = open_file_header(FileNames(itf), 'k/h', columns(:ncol), 15)
                do i=1,points
                    write (unit, '(*(E15.5))') MTrans%TransferData(Transfer_kh,i,1),outpower(i,1:CP%InitPower%nn,:)
                end do
                close(unit)
            else
                if (all21) stop 'Transfer_SaveMatterPower: if output all assume not interpolated'
                minkh = 1e-4
                dlnkh = 0.02
                points = log(MTrans%TransferData(Transfer_kh,MTrans%num_q_trans,itf)/minkh)/dlnkh+1
                !             dlnkh = log(MTrans%TransferData(Transfer_kh,MTrans%num_q_trans,itf)/minkh)/(points-0.999)
                allocate(outpower(points,CP%InitPower%nn,1))
                do in = 1, CP%InitPower%nn
                    call Transfer_GetMatterPowerS(MTrans,outpower(1,in,1), itf, in, minkh,dlnkh, points)
                end do

                columns(1) = 'P'
                unit = open_file_header(FileNames(itf), 'k/h', columns(:1), 15)

                do i=1,points
                    write (unit, '(*(E15.5))') minkh*exp((i-1)*dlnkh),outpower(i,1:CP%InitPower%nn,1)
                end do
                close(unit)
            end if

            deallocate(outpower)
        end if
    end do

    end subroutine Transfer_SaveMatterPower


    subroutine Transfer_Get21cmPowerData(MTrans, PK_data, in, z_ix)
    !In terms of k, not k/h, and k^3 P_k /2pi rather than P_k
    Type(MatterTransferData), intent(in) :: MTrans
    Type(MatterPowerData) :: PK_data, PK_cdm
    integer, intent(in) :: in
    real(dl) h, k, pow
    integer ik
    integer z_ix,nz

    call MatterPowerdata_Nullify(PK_cdm)
    nz = 1
    PK_data%num_k = MTrans%num_q_trans
    PK_Data%num_z = nz

    allocate(PK_data%matpower(PK_data%num_k,nz))
    allocate(PK_data%ddmat(PK_data%num_k,nz))
    allocate(PK_data%vvpower(PK_data%num_k,nz))
    allocate(PK_data%ddvvpower(PK_data%num_k,nz))
    allocate(PK_data%vdpower(PK_data%num_k,nz))
    allocate(PK_data%ddvdpower(PK_data%num_k,nz))
    allocate(PK_data%log_k(PK_data%num_k))
    allocate(PK_data%redshifts(nz))

    PK_data%redshifts = CP%Transfer%Redshifts(z_ix)

    h = CP%H0/100

    if (CP%NonLinear/=NonLinear_None .and. CP%NonLinear/=NonLinear_Lens) then
        if (z_ix>1) stop 'not tested more than one redshift with Nonlinear 21cm'
        call Transfer_GetMatterPowerData(MTrans, PK_cdm, in, z_ix)
        call NonLinear_GetRatios_All(PK_cdm)
    end if

    do ik=1,MTrans%num_q_trans
        k = MTrans%TransferData(Transfer_kh,ik,z_ix)*h
        PK_data%log_k(ik) = log(k)
        pow = ScalarPower(k,in)*1d10

        PK_data%matpower(ik,1) = &
            log( (MTrans%TransferData(Transfer_monopole,ik,z_ix)*k**2)**2 * pow)
        PK_data%vvpower(ik,1) = &
            log( (MTrans%TransferData(Transfer_vnewt ,ik,z_ix)*k**2)**2 * pow)
        PK_data%vdpower(ik,1) = &
            log( abs((MTrans%TransferData(Transfer_vnewt ,ik,z_ix)*k**2)*&
            (MTrans%TransferData(Transfer_monopole,ik,z_ix)*k**2))* pow)

        if (CP%NonLinear/=NonLinear_None) then
            PK_data%matpower(ik,1) = PK_data%matpower(ik,1) + 2*log(PK_cdm%nonlin_ratio(ik,z_ix))
            PK_data%vvpower(ik,1) = PK_data%vvpower(ik,1) + 2*log(PK_cdm%nonlin_ratio_vv(ik,z_ix))
            PK_data%vdpower(ik,1) = PK_data%vdpower(ik,1) + 2*log(PK_cdm%nonlin_ratio_vd(ik,z_ix))
        end if

        !test              PK_data%matpower(ik,z_ix) = &
        !                    log( (MTrans%TransferData(Transfer_cdm,ik,z_ix)*k**2)**2 * pow)
        !                 PK_data%vvpower(ik,z_ix) = 0
    end do

    if (CP%NonLinear/=NonLinear_None)  call MatterPowerdata_Free(PK_cdm)


    call MatterPowerdata_getsplines21cm(PK_data)

    end subroutine Transfer_Get21cmPowerData

    function Get21cmCl_l(Vars,kin)
    !Direct integration with j^2/r, etc.
    Type(Cl21cmVars) Vars
    real(dl) kin, x, jl,ddJl,k, jlm1
    real(dl) Get21cmCl_l
    real(dl) monopole, vv , vd
    external BJL_EXTERNAL
    if (Vars%logs) then
        k = exp(kin)
    else
        k = kin
    end if
    x= Vars%chi*k

    call MatterPower21cm_k(Vars%PK,  k, Vars%itf, monopole, vv, vd)
    call bjl_external(Vars%l, x, jl)
    call bjl_external(Vars%l-1, x, jlm1)
    ddjl = -( 2/x*jlm1-(Vars%l+2)*real(Vars%l+1,dl)/x**2*jl + jl)

    Get21cmCl_l = jl**2*monopole + ddjl**2*vv - 2._dl *ddjl*jl*vd
    if (.not. Vars%logs)  Get21cmCl_l =  Get21cmCl_l / k

    end function Get21cmCl_l


    function Get21cmCl_l_avg(Vars,kin)
    !Asymptotic results where we take <cos^2>=1/2 assuming smooth power spectrum
    Type(Cl21cmVars) Vars
    real(dl) kin, x, jl,ddJl,cross,k
    real(dl) Get21cmCl_l_avg
    real(dl) monopole, vv , vd,lphalf
    external BJL_EXTERNAL

    if (Vars%logs) then
        k = exp(kin)
    else
        k = kin
    end if
    x= Vars%chi*k

    call MatterPower21cm_k(Vars%PK,  k, Vars%itf, monopole, vv, vd)
    lphalf=Vars%l+0.5_dl

    jl = 1/(2*x**2) /sqrt(1-(lphalf/x)**2)

    !  ddjl = (4/x**4+1)/(2*x**2)
    !
    ddjl = (x**4-2*x**2*lphalf**2+lphalf**4)/(x**4*sqrt(x**2-lphalf**2)*x)/2

    !    cross = (2-x**2)/(2*x**4)

    cross = (-x**2+lphalf**2)/(x**2*sqrt(x**2-lphalf**2)*x)/2

    Get21cmCl_l_avg = jl*monopole + ddjl*vv - 2._dl *cross*vd
    if (.not. Vars%logs)  Get21cmCl_l_avg =  Get21cmCl_l_avg / k

    !       Get21cmCl_l_avg=Get21cmCl_l_avg
    end function Get21cmCl_l_avg


    subroutine Transfer_Get21cmCls(MTrans, FileNames)
    use IniFile
    !Get 21cm C_l from sharp shell, using only monopole source and redshift distortions
    Type(MatterTransferData), intent(in) :: MTrans
    character(LEN=Ini_max_string_len), intent(IN) :: FileNames(*)
    integer itf,in,ik
    integer points
    integer unit
    character(LEN=name_tag_len), dimension(3), parameter :: Transfer_21cm_name_tags = &
        ['CL  ','P   ','P_vv']
    Type(MatterPowerData), target ::PK_data
    real(dl) rombint_obj, tol,atol, chi, Cl
    integer l, lastl
    real(dl) k_min, k_max,k, avg_fac
    external rombint_obj
    Type(Cl21cmVars) vars


    tol = 1e-5/exp(AccuracyBoost-1)
    do itf=1, CP%Transfer%num_redshifts
        if (FileNames(itf) /= '') then
            !print *, 'tau = ', MTrans%optical_depths(itf)
            chi = CP%tau0-TimeOfz(CP%Transfer%redshifts(itf))

            points = MTrans%num_q_trans

            in =1
            lastl=0

            call MatterPowerdata_Nullify(PK_data)

            call Transfer_Get21cmPowerData(MTrans, PK_data, in, itf)

            unit = open_file_header(FileNames(itf), 'L', Transfer_21cm_name_tags, 8)

            do ik =1, points-1
                k =exp(PK_data%log_k(ik))
                l=nint(k*chi)
                !This is not an approximation, we are just chosing to sample l at values around (k samples)*chi

                if (l>1 .and. l/= lastl) then
                    lastl=l
                    Vars%l=l
                    Vars%chi = chi
                    Vars%PK => PK_data
                    Vars%itf = 1
                    Cl=0
                    atol = tol
                    avg_fac = 200
                    k_min = max(exp(PK_data%log_k(1)), k*(1-20*AccuracyBoost/chi))
                    k_max = AccuracyBoost*max(k*(1+avg_fac/chi), k*(1._dl+real(l,dl)**(-0.666_dl)))

                    if (k_max*chi < l+10) k_max = (l+10)/chi

                    Vars%logs = .false.
                    if (k_max < exp(PK_data%log_k(points))) then
                        !Integrate bessels properly
                        Cl = rombint_obj(Vars,Get21cmCl_l,k_min,k_max, atol, 25)

                        Vars%logs = .true.
                        k_min = log(k_max)


                        if (l>2e6) then
                            !In baryon damping
                            !                     Vars%logs = .false.
                            !                     atol = tol/10
                            !                     k_min = max(exp(PK_data%log_k(1)), k*(1-10/chi) )
                            !                     k_max = k*(1+100/chi)

                            k_max = min(log(5*k), PK_data%log_k(points))


                            !                    if (k_max < exp(PK_data%log_k(points))) then
                            !                      Cl = rombint_obj(Vars,Get21cmCl_l,k_min,k_max, atol, 25)
                            !                      Vars%logs = .true.
                            !                      k_min = log(k*(1+100/chi))
                            !                     k_max = min(log(3*k), PK_data%log_k(points))
                            !                    else
                            !                       k_max = exp(PK_data%log_k(points))
                            !                    end if
                        elseif (l>1e4) then
                            Vars%logs = .false.
                            k_min = k_max

                            k_max = min(k*35*AccuracyBoost, exp(PK_data%log_k(points)))
                        else
                            !In white noise regime
                            k_max = min(log(max(0.3_dl,k)*18*AccuracyBoost), PK_data%log_k(points))
                        end if

                        Cl = Cl+rombint_obj(Vars,Get21cmCl_l_avg,k_min,k_max, atol, 25)
                        !                   Cl = Cl+rombint_obj(Vars,Get21cmCl_l,k_min,k_max, atol, 25)
                    else
                        k_max = exp(PK_data%log_k(points))
                        Cl = rombint_obj(Vars,Get21cmCl_l,k_min,k_max, atol, 25)
                    end if


                    Cl=exp(-2*MTrans%optical_depths(itf))*fourpi*Cl*real(l,dl)*(l+1)/twopi/1d10

                    write (unit, '(1I8,3E15.5)') l, Cl, exp(PK_data%matpower(ik,1)/1d10), exp(PK_data%vvpower(ik,1)/1d10)
                end if
            end do

            close(unit)

            call MatterPowerdata_Free(PK_Data)
        end if
    end do

    end subroutine Transfer_Get21cmCls

    !JD 08/13 New function for nonlinear lensing of CMB + MPK compatibility
    !Build master redshift array from array of desired Nonlinear lensing (NLL)
    !redshifts and an array of desired Power spectrum (PK) redshifts.
    !At the same time fill arrays for NLL and PK that indicate indices
    !of their desired redshifts in the master redshift array.
    !Finally define number of redshifts in master array. This is usually given by:
    !P%num_redshifts = P%PK_num_redshifts + P%NLL_num_redshifts - 1.  The -1 comes
    !from the fact that z=0 is in both arrays (when non-linear is on)
    subroutine Transfer_SortAndIndexRedshifts(P)
    Type(TransferParams) :: P
    integer i, iPK, iNLL
    real(dl), parameter :: tol = 1.d-5

    i=0
    iPK=1
    iNLL=1
    do while (iPk<=P%PK_num_redshifts .or. iNLL<=P%NLL_num_redshifts)
        !JD write the next line like this to account for roundoff issues with ==. Preference given to PK_Redshift
        i=i+1
        if (i > max_transfer_redshifts) &
            call Mpistop('Transfer_SortAndIndexRedshifts: Too many redshifts')

        if(iNLL>P%NLL_num_redshifts .or. P%PK_redshifts(iPK)>P%NLL_redshifts(iNLL)+tol) then
            P%redshifts(i)=P%PK_redshifts(iPK)
            P%PK_redshifts_index(iPK)=i
            iPK=iPK+1
        else if(iPK>P%PK_num_redshifts .or. P%NLL_redshifts(iNLL)>P%PK_redshifts(iPK)+tol) then
            P%redshifts(i)=P%NLL_redshifts(iNLL)
            P%NLL_redshifts_index(iNLL)=i
            iNLL=iNLL+1
        else
            P%redshifts(i)=P%PK_redshifts(iPK)
            P%PK_redshifts_index(iPK)=i
            P%NLL_redshifts_index(iNLL)=i
            iPK=iPK+1
            iNLL=iNLL+1
        end if
    end do
    P%num_redshifts=i

    end subroutine Transfer_SortAndIndexRedshifts
    
    end module Transfer


    !ccccccccccccccccccccccccccccccccccccccccccccccccccc

    module ThermoData
    use ModelData
    implicit none
    private
    !Sources
    integer,parameter :: nthermo=40000
    !Sources
    Type CalWIns
        real(dl) awin_lens(nthermo),  dawin_lens(nthermo)
    end Type CalWIns

    real(dl) tb(nthermo),cs2(nthermo),xe(nthermo)
    real(dl) dcs2(nthermo)
    real(dl) dotmu(nthermo), ddotmu(nthermo)
    real(dl) sdotmu(nthermo),emmu(nthermo)
    real(dl) demmu(nthermo)
    real(dl) dddotmu(nthermo),ddddotmu(nthermo)
    real(dl) winlens(nthermo),dwinlens(nthermo), scalefactor(nthermo)
    real(dl) tauminn,dlntau,Maxtau
    real(dl), dimension(:), allocatable :: vis,dvis,ddvis,expmmu,dopac, opac, lenswin
    logical, parameter :: dowinlens = .false.

    real(dl) :: tight_tau, actual_opt_depth
    !Times when 1/(opacity*tau) = 0.01, for use switching tight coupling approximation
    real(dl) :: matter_verydom_tau
    real(dl) :: r_drag0, z_star, z_drag  !!JH for updated BAO likelihood.

    !Sources
    real(dl) redshift_time(nthermo), dredshift_time(nthermo)
    real(dl), dimension(:), allocatable :: arhos_fac, darhos_fac, ddarhos_fac
    real(dl), dimension(:), allocatable ::step_redshift, rhos_fac, drhos_fac
    real(dl) :: tau_start_redshiftwindows,tau_end_redshiftwindows
    logical :: has_lensing_windows = .false.
    Type(CalWins), dimension(:), allocatable, target :: RW
    real(dl) recombination_Tgas_tau
    public  tau_start_redshiftwindows,tau_end_redshiftwindows,recombination_Tgas_tau

    public thermo,inithermo,vis,opac,expmmu,dvis,dopac,ddvis,lenswin, tight_tau,interp_window,&
        Thermo_OpacityToTime,matter_verydom_tau, ThermoData_Free,&
        z_star, z_drag, GetBackgroundEvolution
    contains

    subroutine thermo(tau,cs2b,opacity, dopacity)
    !Compute unperturbed sound speed squared,
    !and ionization fraction by interpolating pre-computed tables.
    !If requested also get time derivative of opacity
    implicit none
    real(dl) tau,cs2b,opacity
    real(dl), intent(out), optional :: dopacity

    integer i
    real(dl) d

    d=log(tau/tauminn)/dlntau+1._dl
    i=int(d)
    d=d-i
    if (i < 1) then
        !Linear interpolation if out of bounds (should not occur).
        cs2b=cs2(1)+(d+i-1)*dcs2(1)
        opacity=dotmu(1)+(d-1)*ddotmu(1)
        call MpiStop('thermo out of bounds')
    else if (i >= nthermo) then
        cs2b=cs2(nthermo)+(d+i-nthermo)*dcs2(nthermo)
        opacity=dotmu(nthermo)+(d-nthermo)*ddotmu(nthermo)
        if (present(dopacity)) then
            dopacity = 0
            call MpiStop('thermo: shouldn''t happen')
        end if
    else
        !Cubic spline interpolation.
        cs2b=cs2(i)+d*(dcs2(i)+d*(3*(cs2(i+1)-cs2(i))  &
            -2*dcs2(i)-dcs2(i+1)+d*(dcs2(i)+dcs2(i+1)  &
            +2*(cs2(i)-cs2(i+1)))))
        opacity=dotmu(i)+d*(ddotmu(i)+d*(3*(dotmu(i+1)-dotmu(i)) &
            -2*ddotmu(i)-ddotmu(i+1)+d*(ddotmu(i)+ddotmu(i+1) &
            +2*(dotmu(i)-dotmu(i+1)))))

        if (present(dopacity)) then
            dopacity=(ddotmu(i)+d*(dddotmu(i)+d*(3*(ddotmu(i+1)  &
                -ddotmu(i))-2*dddotmu(i)-dddotmu(i+1)+d*(dddotmu(i) &
                +dddotmu(i+1)+2*(ddotmu(i)-ddotmu(i+1))))))/(tau*dlntau)
        end if
    end if
    end subroutine thermo


    function Thermo_OpacityToTime(opacity)
    real(dl), intent(in) :: opacity
    integer j
    real(dl) Thermo_OpacityToTime
    !Do this the bad slow way for now..
    !The answer is approximate
    j =1
    do while(dotmu(j)> opacity)
        j=j+1
    end do

    Thermo_OpacityToTime = exp((j-1)*dlntau)*tauminn

    end function Thermo_OpacityToTime

    subroutine inithermo(taumin,taumax)
    !  Compute and save unperturbed baryon temperature and ionization fraction
    !  as a function of time.  With nthermo=10000, xe(tau) has a relative
    ! accuracy (numerical integration precision) better than 1.e-5.
    use constants
    use precision
    use ModelParams
    use MassiveNu
    !Sources
    use Transfer
    character(LEN=200) outstr

    real(dl) taumin,taumax


    real(dl) tau01,adot0,a0,a02,x1,x2,barssc,dtau
    real(dl) xe0,tau,a,a2
    real(dl) adot,tg0,ahalf,adothalf,fe,thomc,thomc0,etc,a2t
    real(dl) dtbdla,vfi,cf1,maxvis, vis
    integer ncount,i,j1,j2,iv,ns
    real(dl) spline_data(nthermo)
    real(dl) last_dotmu
    real(dl) dtauda  !diff of tau w.CP%r.t a and integration
    external dtauda
    real(dl) a_verydom
    real(dl) awin_lens1p,awin_lens2p,dwing_lens, rs, DA
    real(dl) z_eq, a_eq
    real(dl) rombint
    integer noutput
    external rombint
    !Sources
    real(dl) awin_lens1(num_redshiftwindows),awin_lens2(num_redshiftwindows)
    real(dl) Tspin, Trad, rho_fac, window, tau_eps
    integer transfer_ix(max_transfer_redshifts)
    integer RW_i
    Type(CalWins), pointer :: Win
    Type(TRedWin), pointer :: RedWin
    real(dl) Tb21cm, dip, winamp, z

    !Sources
    doTmatTspin = .true.
    allocate(RW(num_redshiftwindows))
    allocate(arhos_fac(nthermo), darhos_fac(nthermo), ddarhos_fac(nthermo))


    call Recombination_Init(CP%Recomb, CP%omegac, CP%omegab,CP%Omegan, CP%Omegav, &
        CP%h0,CP%tcmb,CP%yhe,CP%Num_Nu_massless + CP%Num_Nu_massive)
    !almost all the time spent here
    if (global_error_flag/=0) return

    !Sources
    recombination_saha_tau  = TimeOfZ(recombination_saha_z)
    recombination_Tgas_tau = TimeOfz(1/Do21cm_mina-1)
    transfer_ix =0

    Maxtau=taumax
    tight_tau = 0
    actual_opt_depth = 0
    ncount=0
    z_star=0.d0
    z_drag=0.d0
    thomc0= Compton_CT * CP%tcmb**4
    r_drag0 = 3.d0/4.d0*CP%omegab*grhom/grhog
    !thomc0=5.0577d-8*CP%tcmb**4

    tauminn=0.05d0*taumin
    dlntau=log(CP%tau0/tauminn)/(nthermo-1)
    last_dotmu = 0

    matter_verydom_tau = 0
    a_verydom = AccuracyBoost*5*(grhog+grhornomass)/(grhoc+grhob)

    !  Initial conditions: assume radiation-dominated universe.
    tau01=tauminn
    adot0=adotrad
    a0=adotrad*tauminn
    a02=a0*a0
    !  Assume that any entropy generation occurs before tauminn.
    !  This gives wrong temperature before pair annihilation, but
    !  the error is harmless.
    tb(1)=CP%tcmb/a0
    xe0=1._dl
    x1=0._dl
    x2=1._dl
    xe(1)=xe0+0.25d0*CP%yhe/(1._dl-CP%yhe)*(x1+2*x2)
    barssc=barssc0*(1._dl-0.75d0*CP%yhe+(1._dl-CP%yhe)*xe(1))
    cs2(1)=4._dl/3._dl*barssc*tb(1)
    dotmu(1)=xe(1)*akthom/a02
    sdotmu(1)=0

    !Sources
    awin_lens1=0
    awin_lens2=0

    do RW_i = 1, num_redshiftwindows
        Win => RW(RW_i)
        RedWin => Redshift_w(RW_i)
        RedWin%tau_start = 0
        RedWin%tau_end = Maxtau
    end do


    do i=2,nthermo
        tau=tauminn*exp((i-1)*dlntau)
        dtau=tau-tau01
        !  Integrate Friedmann equation using inverse trapezoidal rule.

        a=a0+adot0*dtau
        scaleFactor(i)=a
        a2=a*a

        adot=1/dtauda(a)

        !Sources
        z= 1._dl/a-1._dl
        redshift_time(i) = z

        if (a > 1d-4) then
            if (Do21cm ) then
                Tspin = Recombination_Ts(a)
                Trad = CP%TCMB/a
                rho_fac = line21_const*NNow/a**3
                tau_eps = a*line21_const*NNow/a**3/(adot/a)/Tspin/1000
                arhos_fac(i) = (1-exp(-tau_eps))/tau_eps*a*rho_fac*(1 - Trad/Tspin)/(adot/a)
                !         arhos_fac(i) = a*rho_fac*(1 - Trad/Tspin)/(adot/a)
            else
                rho_fac = grhoc/(a2*a)
                arhos_fac(i) = a*rho_fac/(adot/a)
            end if
        end if


        do RW_i = 1, num_redshiftwindows
            Win => RW(RW_i)
            RedWin => Redshift_w(RW_i)

            if (a > 1d-4) then
                window = Window_f_a(RedWin,a, winamp)

                if  (RedWin%kind == window_lensing .or.  RedWin%kind == window_counts .and. DoRedshiftLensing) then
                    if (CP%tau0 - tau > 2) then
                        dwing_lens =  adot * window *dtau
                        awin_lens1(RW_i) = awin_lens1(RW_i) + dwing_lens
                        awin_lens2(RW_i) = awin_lens2(RW_i) + dwing_lens/(CP%tau0-tau)
                        Win%awin_lens(i) = awin_lens1(RW_i)/(CP%tau0-tau) - awin_lens2(RW_i)
                    else
                        Win%awin_lens(i) = 0
                    end if
                end if

                if (RedWin%tau_start ==0 .and. winamp > 1e-8) then
                    RedWin%tau_start = tau01
                else if (RedWin%tau_start /=0 .and. RedWin%tau_end==MaxTau .and. winamp < 1e-8) then
                    RedWin%tau_end = min(CP%tau0,tau + dtau)
                    if (DebugMsgs) print *,'time window = ', RedWin%tau_start, RedWin%tau_end
                end if
            else
                Win%awin_lens(i)=0
            end if
        end do
        !End sources

        if (matter_verydom_tau ==0 .and. a > a_verydom) then
            matter_verydom_tau = tau
        end if

        a=a0+2._dl*dtau/(1._dl/adot0+1._dl/adot)
        !  Baryon temperature evolution: adiabatic except for Thomson cooling.
        !  Use  quadrature solution.
        ! This is redundant as also calculated in REFCAST, but agrees well before reionization
        tg0=CP%tcmb/a0
        ahalf=0.5d0*(a0+a)
        adothalf=0.5d0*(adot0+adot)
        !  fe=number of free electrons divided by total number of free baryon
        !  particles (e+p+H+He).  Evaluate at timstep i-1 for convenience; if
        !  more accuracy is required (unlikely) then this can be iterated with
        !  the solution of the ionization equation.
        fe=(1._dl-CP%yhe)*xe(i-1)/(1._dl-0.75d0*CP%yhe+(1._dl-CP%yhe)*xe(i-1))
        thomc=thomc0*fe/adothalf/ahalf**3
        etc=exp(-thomc*(a-a0))
        a2t=a0*a0*(tb(i-1)-tg0)*etc-CP%tcmb/thomc*(1._dl-etc)
        tb(i)=CP%tcmb/a+a2t/(a*a)
        !Sources
        if (CP%WantTransfer) then
            do RW_i = 1, CP%Transfer%num_redshifts
                if (z< CP%Transfer%redshifts(RW_i) .and. transfer_ix(RW_i)==0) then
                    transfer_ix(RW_i) = i
                end if
            end do
        end if

        ! If there is re-ionization, smoothly increase xe to the
        ! requested value.
        if (CP%Reion%Reionization .and. tau > CP%ReionHist%tau_start) then
            if(ncount == 0) then
                ncount=i-1
            end if
            xe(i) = Reionization_xe(a, tau, xe(ncount))
            !print *,1/a-1,xe(i)
            if (CP%AccurateReionization .and. CP%DerivedParameters) then
                dotmu(i)=(Recombination_xe(a) - xe(i))*akthom/a2

                if (last_dotmu /=0) then
                    actual_opt_depth = actual_opt_depth - 2._dl*dtau/(1._dl/dotmu(i)+1._dl/last_dotmu)
                end if
                last_dotmu = dotmu(i)
            end if
        else
            xe(i)=Recombination_xe(a)
        end if

        !  Baryon sound speed squared (over c**2).
        dtbdla=-2._dl*tb(i)-thomc*adothalf/adot*(a*tb(i)-CP%tcmb)
        barssc=barssc0*(1._dl-0.75d0*CP%yhe+(1._dl-CP%yhe)*xe(i))
        cs2(i)=barssc*tb(i)*(1-dtbdla/tb(i)/3._dl)


        ! Calculation of the visibility function
        dotmu(i)=xe(i)*akthom/a2

        if (tight_tau==0 .and. 1/(tau*dotmu(i)) > 0.005) tight_tau = tau !0.005
        !Tight coupling switch time when k/opacity is smaller than 1/(tau*opacity)

        if (tau < 0.001) then
            sdotmu(i)=0
        else
            sdotmu(i)=sdotmu(i-1)+2._dl*dtau/(1._dl/dotmu(i)+1._dl/dotmu(i-1))
        end if

        a0=a
        tau01=tau
        adot0=adot
    end do !i

    if (CP%Reion%Reionization .and. (xe(nthermo) < 0.999d0)) then
        write(*,*)'Warning: xe at redshift zero is < 1'
        write(*,*) 'Check input parameters and Reionization_xe'
        write(*,*) 'function in the Reionization module'
    end if

    do j1=1,nthermo
        if (sdotmu(j1) - sdotmu(nthermo)< -69) then
            emmu(j1)=1.d-30
        else
            emmu(j1)=exp(sdotmu(j1)-sdotmu(nthermo))
            if (.not. CP%AccurateReionization .and. &
                actual_opt_depth==0 .and. xe(j1) < 1e-3) then
            actual_opt_depth = -sdotmu(j1)+sdotmu(nthermo)
            end if
            if (CP%AccurateReionization .and. CP%DerivedParameters .and. z_star==0.d0) then
                if (sdotmu(nthermo)-sdotmu(j1) - actual_opt_depth < 1) then
                    tau01=1-(sdotmu(nthermo)-sdotmu(j1) - actual_opt_depth)
                    tau01=tau01*(1._dl/dotmu(j1)+1._dl/dotmu(j1-1))/2
                    z_star = 1/(scaleFactor(j1)- tau01/dtauda(scaleFactor(j1))) -1
                end if
            end if
        end if
    end do

    !Sources
    if (CP%WantTransfer) then
        deallocate(MT%optical_depths, stat = RW_i)
        allocate(MT%optical_depths(CP%Transfer%num_redshifts))
        do RW_i = 1, CP%Transfer%num_redshifts
            if (CP%Transfer%Redshifts(RW_i) < 1e-3) then
                MT%optical_depths(RW_i) = 0 !zero may not be set correctly in transfer_ix
            else
                MT%optical_depths(RW_i) =  -sdotmu(transfer_ix(RW_i))+sdotmu(nthermo)
            end if
        end do
    end if

    if (CP%AccurateReionization .and. FeedbackLevel > 0 .and. CP%DerivedParameters) then
        write(*,'("Reion opt depth      = ",f7.4)') actual_opt_depth
    end if


    iv=0
    vfi=0._dl
    ! Getting the starting and finishing times for decoupling and time of maximum visibility
    if (ncount == 0) then
        cf1=1._dl
        ns=nthermo
    else
        cf1=exp(sdotmu(nthermo)-sdotmu(ncount))
        ns=ncount
    end if
    maxvis = 0
    do j1=1,ns
        vis = emmu(j1)*dotmu(j1)
        tau = tauminn*exp((j1-1)*dlntau)
        vfi=vfi+vis*cf1*dlntau*tau
        if ((iv == 0).and.(vfi > 1.0d-7/AccuracyBoost)) then
            taurst=9._dl/10._dl*tau
            iv=1
        elseif (iv == 1) then
            if (vis > maxvis) then
                maxvis=vis
                tau_maxvis = tau
            end if
            if (vfi > 0.995) then
                taurend=tau
                iv=2
                exit
            end if
        end if
    end do

    if (iv /= 2) then
        call GlobalError('inithermo: failed to find end of recombination',error_reionization)
        return
    end if

    if (dowinlens) then
        vfi=0
        awin_lens1p=0
        awin_lens2p=0
        winlens=0
        do j1=1,nthermo-1
            vis = emmu(j1)*dotmu(j1)
            tau = tauminn*exp((j1-1)*dlntau)
            vfi=vfi+vis*cf1*dlntau*tau
            if (vfi < 0.995) then
                dwing_lens =  vis*cf1*dlntau*tau / 0.995

                awin_lens1p = awin_lens1p + dwing_lens
                awin_lens2p = awin_lens2p + dwing_lens/(CP%tau0-tau)
            end if
            winlens(j1)= awin_lens1p/(CP%tau0-tau) - awin_lens2p
        end do
    end if

    ! Calculating the timesteps during recombination.

    if (CP%WantTensors) then
        dtaurec=min(dtaurec,taurst/160)/AccuracyBoost
    else
        dtaurec=min(dtaurec,taurst/40)/AccuracyBoost
        if (do_bispectrum .and. hard_bispectrum) dtaurec = dtaurec / 4
    end if

    if (CP%Reion%Reionization) taurend=min(taurend,CP%ReionHist%tau_start)

    if (DebugMsgs) then
        write (*,*) 'taurst, taurend = ', taurst, taurend
    end if

    !Sources
    do RW_i = 1, num_redshiftwindows
        Win => RW(RW_i)
        if (Redshift_w(RW_i)%kind == window_lensing .or. &
            Redshift_w(RW_i)%kind == window_counts .and. DoRedshiftLensing) then
        has_lensing_windows = .true.
        Redshift_w(RW_i)%has_lensing_window = .true.
        if (FeedbackLevel>0) &
            & write(*,'(I1," Int W              = ",f9.6)') RW_i, awin_lens1(RW_i)

        Win%awin_lens=Win%awin_lens/awin_lens1(RW_i)
        else
            Redshift_w(RW_i)%has_lensing_window = .false.
        end if
    end do


    call splini(spline_data,nthermo)
    call splder(cs2,dcs2,nthermo,spline_data)
    call splder(dotmu,ddotmu,nthermo,spline_data)
    call splder(ddotmu,dddotmu,nthermo,spline_data)
    call splder(dddotmu,ddddotmu,nthermo,spline_data)
    call splder(emmu,demmu,nthermo,spline_data)
    if (dowinlens) call splder(winlens,dwinlens,nthermo,spline_data)
    !Sources
    if (num_redshiftwindows >0) then
        call splder(redshift_time,dredshift_time,nthermo,spline_data)
        call splder(arhos_fac,darhos_fac,nthermo,spline_data)
        call splder(darhos_fac,ddarhos_fac,nthermo,spline_data)
    end if

    do j2 = 1, num_redshiftwindows
        call splder(RW(j2)%awin_lens,RW(j2)%dawin_lens,nthermo,spline_data)
    end do

    call SetTimeSteps

    !$OMP PARALLEL DO DEFAULT(SHARED),SCHEDULE(STATIC)
    do j2=1,TimeSteps%npoints
        call DoThermoSpline(j2,TimeSteps%points(j2))
    end do
    !$OMP END PARALLEL DO


    if ((CP%want_zstar .or. CP%DerivedParameters) .and. z_star==0.d0) call find_z(optdepth,z_star)
    if (CP%want_zdrag .or. CP%DerivedParameters) call find_z(dragoptdepth,z_drag)

    if (CP%DerivedParameters) then
        rs =rombint(dsound_da_exact,1d-8,1/(z_star+1),1d-6)
        DA = AngularDiameterDistance(z_star)/(1/(z_star+1))

        ThermoDerivedParams( derived_Age ) = DeltaPhysicalTimeGyr(0.0_dl,1.0_dl)
        ThermoDerivedParams( derived_zstar ) = z_star
        ThermoDerivedParams( derived_rstar ) = rs
        ThermoDerivedParams( derived_thetastar ) = 100*rs/DA
        ThermoDerivedParams( derived_DAstar ) = DA/1000
        ThermoDerivedParams( derived_zdrag ) = z_drag
        rs =rombint(dsound_da_exact,1d-8,1/(z_drag+1),1d-6)
        ThermoDerivedParams( derived_rdrag ) = rs
        ThermoDerivedParams( derived_kD ) =  sqrt(1.d0/(rombint(ddamping_da, 1d-8, 1/(z_star+1), 1d-6)/6))
        ThermoDerivedParams( derived_thetaD ) =  100*pi/ThermoDerivedParams( derived_kD )/DA
        z_eq = (grhob+grhoc)/(grhog+grhornomass+sum(grhormass(1:CP%Nu_mass_eigenstates))) -1
        ThermoDerivedParams( derived_zEQ ) = z_eq
        a_eq = 1/(1+z_eq)
        ThermoDerivedParams( derived_kEQ ) = 1/(a_eq*dtauda(a_eq))
        ThermoDerivedParams( derived_thetaEQ ) = 100*timeOfz(z_eq)/DA
        ThermoDerivedParams( derived_theta_rs_EQ ) = 100*rombint(dsound_da_exact,1d-8,a_eq,1d-6)/DA

        if (associated(BackgroundOutputs%z_outputs)) then
            if (allocated(BackgroundOutputs%H)) &
                deallocate(BackgroundOutputs%H, BackgroundOutputs%DA, BackgroundOutputs%rs_by_D_v)
            noutput = size(BackgroundOutputs%z_outputs)
            allocate(BackgroundOutputs%H(noutput), BackgroundOutputs%DA(noutput), BackgroundOutputs%rs_by_D_v(noutput))
            do i=1,noutput
                BackgroundOutputs%H(i) = HofZ(BackgroundOutputs%z_outputs(i))
                BackgroundOutputs%DA(i) = AngularDiameterDistance(BackgroundOutputs%z_outputs(i))
                BackgroundOutputs%rs_by_D_v(i) = rs/BAO_D_v_from_DA_H(BackgroundOutputs%z_outputs(i), &
                    BackgroundOutputs%DA(i),BackgroundOutputs%H(i))
            end do
        end if

        if (FeedbackLevel > 0) then
            write(*,'("Age of universe/GYr  = ",f7.3)') ThermoDerivedParams( derived_Age )
            write(*,'("zstar                = ",f8.2)') ThermoDerivedParams( derived_zstar )
            write(*,'("r_s(zstar)/Mpc       = ",f7.2)') ThermoDerivedParams( derived_rstar )
            write(*,'("100*theta            = ",f9.6)') ThermoDerivedParams( derived_thetastar )
            write(*,'("DA(zstar)/Gpc        = ",f9.5)') ThermoDerivedParams( derived_DAstar )

            write(*,'("zdrag                = ",f8.2)') ThermoDerivedParams( derived_zdrag )
            write(*,'("r_s(zdrag)/Mpc       = ",f7.2)') ThermoDerivedParams( derived_rdrag )

            write(*,'("k_D(zstar) Mpc       = ",f7.4)') ThermoDerivedParams( derived_kD )
            write(*,'("100*theta_D          = ",f9.6)') ThermoDerivedParams( derived_thetaD )

            write(*,'("z_EQ (if v_nu=1)     = ",f8.2)') ThermoDerivedParams( derived_zEQ )
            write(*,'("k_EQ Mpc (if v_nu=1) = ",f9.6)') ThermoDerivedParams( derived_kEQ )
            write(*,'("100*theta_EQ         = ",f9.6)') ThermoDerivedParams( derived_thetaEQ )
            write(*,'("100*theta_rs_EQ      = ",f9.6)') ThermoDerivedParams( derived_theta_rs_EQ )

        end if
    end if

    !Sources
    deallocate(RW)

    if (num_redshiftwindows>0) call SetTimeStepWindows

    deallocate(arhos_fac, darhos_fac, ddarhos_fac)

    do RW_i = 1, num_redshiftwindows
        RedWin => Redshift_W(RW_i)
        if (RedWin%kind == window_21cm) then
            outstr = 'z= '//trim(RealToStr(real(RedWin%Redshift),4))//': T_b = '//trim(RealToStr(real(RedWin%Fq),6))// &
                'mK; tau21 = '//trim(RealToStr(real(RedWin%optical_depth_21),5))
            write (*,*) RW_i,trim(outstr)
        end if
    end do

    if (Do21cm .and. transfer_21cm_cl) then
        !           do RW_i=15,800
        !
        !             a=1._dl/(1+RW_i)
        !             Tspin = tsRecfast(a)
        !             Trad = CP%TCMB/a
        !             adot = 1/dtauda(a)
        !             tau_eps = a**2*line21_const*NNow/a**3/adot/Tspin/1000
        !             Tb21cm = 1000*(1-exp(-tau_eps))*a*(Tspin-Trad)
        !
        !             write (*,'(3E15.5)') 1/a-1, Tb21cm, tau_eps
        !            end do
        !           stop

        do RW_i=1,CP%Transfer%PK_num_redshifts
            a=1._dl/(1+CP%Transfer%PK_redshifts(RW_i))
            Tspin = Recombination_Ts(a)
            Trad = CP%TCMB/a
            adot = 1/dtauda(a)
            tau_eps = a**2*line21_const*NNow/a**3/adot/Tspin/1000
            Tb21cm = 1000*(1-exp(-tau_eps))*a*(Tspin-Trad)

            outstr = 'z= '//trim(RealToStr(real(CP%Transfer%PK_redshifts(RW_i))))// &
                ': tau_21cm = '//trim(RealToStr(real(tau_eps),5))//'; T_b = '//trim(RealToStr(real(Tb21cm),6))//'mK'
            write (*,*) trim(outstr)
        end do
    end if

    end subroutine inithermo


    subroutine SetTimeSteps
    real(dl) dtau0
    integer nri0, nstep
    !Sources
    integer ix,i,nwindow, L_limb
    Type(TRedWin), pointer :: Win
    real(dl) dtauda, keff, win_end
    external dtauda

    call Ranges_Init(TimeSteps)

    call Ranges_Add_delta(TimeSteps, taurst, taurend, dtaurec)

    ! Calculating the timesteps after recombination
    if (CP%WantTensors) then
        dtau0=max(taurst/40,Maxtau/2000._dl/AccuracyBoost)
    else
        dtau0=Maxtau/500._dl/AccuracyBoost
        if (do_bispectrum) dtau0 = dtau0/3
        !Don't need this since adding in Limber on small scales
        !  if (CP%DoLensing) dtau0=dtau0/2
        !  if (CP%AccurateBB) dtau0=dtau0/3 !Need to get C_Phi accurate on small scales
    end if

    call Ranges_Add_delta(TimeSteps,taurend, CP%tau0, dtau0)

    !Sources

    tau_start_redshiftwindows = MaxTau
    tau_end_redshiftwindows = 0
    if (CP%WantScalars .or. line_reionization) then
        do ix=1, num_redshiftwindows
            Win => Redshift_W(ix)

            Win%sigma_tau = Win%sigma_z*dtauda(1/(1+Win%Redshift))/(1+Win%Redshift)**2

            if (Win%tau_start==0) then
                Win%tau_start = max(Win%tau - Win%sigma_tau*7,taurst)
                Win%tau_end = min(CP%tau0,Win%tau + Win%sigma_tau*7)
            end if

            tau_start_redshiftwindows = min(Win%tau_start,tau_start_redshiftwindows)

            if (Win%kind /= window_lensing) then
                !Have to be careful to integrate dwinV as the window tails off
                tau_end_redshiftwindows = max(Win%tau_end,tau_end_redshiftwindows)
                nwindow = nint(150*AccuracyBoost)
                win_end = Win%tau_end
            else !lensing
                nwindow = nint(AccuracyBoost*Win%chi0/100)
                win_end = CP%tau0
            end if

            if (Win%kind == window_21cm .and. (line_phot_dipole .or. line_phot_quadrupole)) nwindow = nwindow *3

            L_limb = Win_limber_ell(Win,CP%max_l)
            keff = WindowKmaxForL(Win,L_limb)

            !Keep sampling in x better than Nyquist
            nwindow = max(nwindow, nint(AccuracyBoost *(win_end- Win%tau_start)* keff/3))
            if (Feedbacklevel > 1) write (*,*) ix, 'nwindow =', nwindow

            call Ranges_Add(TimeSteps, Win%tau_start, win_end, nwindow)
            !This should cover whole range where not tiny

            if (Win%kind /= window_lensing .and. Win%tau_end - Win%tau_start > Win%sigma_tau*7) then
                call Ranges_Add(TimeSteps, TimeOfZ(Win%Redshift+Win%sigma_z*3), &
                    max(0._dl,TimeOfZ(Win%Redshift-Win%sigma_z*3)), nwindow)
                !This should be over peak
            end if
            !Make sure line of sight integral OK too
            ! if (dtau0 > Win%tau_end/300/AccuracyBoost) then
            !  call Ranges_Add_delta(TimeSteps, Win%tau_end, CP%tau0,  Win%tau_start/300/AccuracyBoost)
            ! end if

        end do
    end if

    if (CP%Reion%Reionization) then
        nri0=int(Reionization_timesteps(CP%ReionHist)*AccuracyBoost)
        !Steps while reionization going from zero to maximum
        call Ranges_Add(TimeSteps,CP%ReionHist%tau_start,CP%ReionHist%tau_complete,nri0)
    end if

    !Sources
    if (.not. CP%Want_CMB .and. CP%WantCls) then
        if (num_redshiftwindows==0) stop 'Want_CMB=false, but not redshift windows either'
        call Ranges_Add_delta(TimeSteps,tau_start_redshiftwindows, CP%tau0, dtau0)
    end if

    !Create arrays out of the region information.
    call Ranges_GetArray(TimeSteps)
    nstep = TimeSteps%npoints

    if (allocated(vis)) then
        deallocate(vis,dvis,ddvis,expmmu,dopac, opac)
        if (dowinlens) deallocate(lenswin)
        !Sources
        deallocate(step_redshift, rhos_fac, drhos_fac)
    end if
    allocate(vis(nstep),dvis(nstep),ddvis(nstep),expmmu(nstep),dopac(nstep),opac(nstep))
    if (dowinlens) allocate(lenswin(nstep))
    !Source
    allocate(step_redshift(nstep), rhos_fac(nstep), drhos_fac(nstep))

    if (DebugMsgs .and. FeedbackLevel > 0) write(*,*) 'Set ',nstep, ' time steps'

    !Sources
    do i=1,num_redshiftwindows
        Win => Redshift_W(i)
        !  if (allocated(Win%Wing)) then
        !   deallocate(Win%wing,Win%dwing,Win%ddwing,Win%winV,Win%dwinV,Win%ddwinV)
        !  end if
        allocate(Win%winF(nstep),Win%wing(nstep),Win%dwing(nstep),Win%ddwing(nstep), &
            Win%winV(nstep),Win%dwinV(nstep),Win%ddwinV(nstep))
        allocate(Win%win_lens(nstep),Win%wing2(nstep),Win%dwing2(nstep),Win%ddwing2(nstep))
        allocate(Win%wingtau(nstep),Win%dwingtau(nstep),Win%ddwingtau(nstep))
        if (Win%kind == window_counts) then
            allocate(Win%comoving_density_ev(nstep))
        end if
    end do

    end subroutine SetTimeSteps


    subroutine ThermoData_Free
    if (allocated(vis)) then
        deallocate(vis,dvis,ddvis,expmmu,dopac, opac)
        if (dowinlens) deallocate(lenswin)
    end if
    call Ranges_Free(TimeSteps)

    end subroutine ThermoData_Free

    !cccccccccccccc
    subroutine SetTimeStepWindows
    use Recombination
    use constants
    integer i, j, jstart, ix
    Type(TRedWin) , pointer :: RedWin
    real(dl) tau,  a, a2
    real(dl) Tspin, Trad, rho_fac, tau_eps
    real(dl) window, winamp
    real(dl) z,rhos, adot, exp_fac
    real(dl) tmp(TimeSteps%npoints), tmp2(TimeSteps%npoints), hubble_tmp(TimeSteps%npoints)

    real(dl), allocatable , dimension(:,:) :: int_tmp, back_count_tmp
    integer ninterp
    real(dl) dtauda !diff of tau w.r.t a and integration
    external dtauda

    jstart = Ranges_IndexOf(TimeSteps, tau_start_redshiftwindows)
    ninterp = TimeSteps%npoints - jstart + 1

    do i = 1, num_redshiftwindows
        RedWin => Redshift_W(i)
        RedWin%wing=0
        RedWin%winV=0
        RedWin%winF=0
        RedWin%wing2=0
        RedWin%dwing=0
        RedWin%dwinV=0
        RedWin%dwing2=0
        RedWin%ddwing=0
        RedWin%ddwinV=0
        RedWin%ddwing2=0
        RedWin%wingtau=0
        RedWin%dwingtau=0
        RedWin%ddwingtau=0
        RedWin%Fq = 0
        if (RedWin%kind == window_counts) then
            RedWin%comoving_density_ev  = 0
        end if
    end do

    ! print *,'z = ',TimeSteps%points(jstart),step_redshift(jstart)
    allocate(int_tmp(jstart:TimeSteps%npoints,num_redshiftwindows))
    int_tmp = 0
    allocate(back_count_tmp(jstart:TimeSteps%npoints,num_redshiftwindows))
    back_count_tmp = 0

    do j=jstart, TimeSteps%npoints
        tau = TimeSteps%points(j)
        z = step_redshift(j)
        a = 1._dl/(1._dl+z)
        a2=a**2
        adot=1._dl/dtauda(a)


        if (Do21cm) then
            Tspin = Recombination_Ts(a)
            Trad = CP%TCMB/a
            rho_fac = line21_const*NNow/a**3 !neglect ionization fraction
            tau_eps = a*rho_fac/(adot/a)/Tspin/1000
            exp_fac =  (1-exp(-tau_eps))/tau_eps
        else
            rho_fac = grhoc/a**3
        end if

        hubble_tmp(j) = adot/a

        do i = 1, num_redshiftwindows
            RedWin => Redshift_W(i)
            if (tau < RedWin%tau_start) cycle

            window = Window_f_a(RedWin, a, winamp)

            if (RedWin%kind == window_21cm) then
                rhos = rho_fac*(1 - Trad/Tspin)

                !Want to integrate this...
                int_tmp(j,i) = drhos_fac(j)*a*window

                RedWin%WinV(j) = -exp(-tau_eps)*a2*rhos*window/(adot/a)

                RedWin%wing(j) = exp_fac*a2*rhos*window

                !The window that doesn't go to zero at T_s = T_gamma
                RedWin%wing2(j) = exp_fac*a2*rho_fac*Trad/Tspin*window

                !Window for tau_s for the self-absoption term
                RedWin%wingtau(j) =  RedWin%wing(j)*(1 - exp(-tau_eps)/exp_fac)
            elseif ( RedWin%kind == window_counts) then

                !window is n(a) where n is TOTAL not fractional number
                !delta = int wing(eta) delta(eta) deta
                RedWin%wing(j) = adot *window
                !old like 21cm
                !                 RedWin%wing(j) = a2*rho_fac*window

                !Window with 1/H in
                RedWin%wing2(j) = RedWin%wing(j)/(adot/a)

                !winv is g/chi for the ISW and time delay terms
                RedWin%WinV(j) = 0
                if (tau < CP%tau0 -0.1) then
                    int_tmp(j,i) = RedWin%wing(j)/(CP%tau0 - tau)
                else
                    int_tmp(j,i)=0
                end if

                if (counts_evolve) then
                    back_count_tmp(j,i) =  counts_background_z(RedWin, 1/a-1)/a
                    if (tau < CP%tau0 -0.1) then
                        RedWin%comoving_density_ev(j) = back_count_tmp(j,i)*(adot/a)/(CP%tau0 - tau)**2
                    else
                        RedWin%comoving_density_ev(j) = 0
                    end if
                end if
            end if

            !Lensing windows should be fine from inithermo
        end do
    end do


    do i = 1, num_redshiftwindows
        RedWin => Redshift_W(i)

        ! int (a*rho_s/H)' a W_f(a) d\eta, or for counts int g/chi deta
        call spline(TimeSteps%points(jstart),int_tmp(jstart,i),ninterp,spl_large,spl_large,tmp)
        call spline_integrate(TimeSteps%points(jstart),int_tmp(jstart,i),tmp, tmp2(jstart),ninterp)
        RedWin%WinV(jstart:TimeSteps%npoints) =  &
            RedWin%WinV(jstart:TimeSteps%npoints) + tmp2(jstart:TimeSteps%npoints)

        call spline(TimeSteps%points(jstart),RedWin%WinV(jstart),ninterp,spl_large,spl_large,RedWin%ddWinV(jstart))
        call spline_deriv(TimeSteps%points(jstart),RedWin%WinV(jstart),RedWin%ddWinV(jstart), RedWin%dWinV(jstart), ninterp)

        call spline(TimeSteps%points(jstart),RedWin%Wing(jstart),ninterp,spl_large,spl_large,RedWin%ddWing(jstart))
        call spline_deriv(TimeSteps%points(jstart),RedWin%Wing(jstart),RedWin%ddWing(jstart), RedWin%dWing(jstart), ninterp)

        call spline(TimeSteps%points(jstart),RedWin%Wing2(jstart),ninterp,spl_large,spl_large,RedWin%ddWing2(jstart))
        call spline_deriv(TimeSteps%points(jstart),RedWin%Wing2(jstart),RedWin%ddWing2(jstart), &
            RedWin%dWing2(jstart), ninterp)

        call spline_integrate(TimeSteps%points(jstart),RedWin%Wing(jstart),RedWin%ddWing(jstart), RedWin%WinF(jstart),ninterp)
        RedWin%Fq = RedWin%WinF(TimeSteps%npoints)

        if (RedWin%kind == window_21cm) then
            call spline_integrate(TimeSteps%points(jstart),RedWin%Wing2(jstart),&
                RedWin%ddWing2(jstart), tmp(jstart),ninterp)
            RedWin%optical_depth_21 = tmp(TimeSteps%npoints) / (CP%TCMB*1000)
            !WinF not used.. replaced below

            call spline(TimeSteps%points(jstart),RedWin%Wingtau(jstart),ninterp,spl_large,spl_large,RedWin%ddWingtau(jstart))
            call spline_deriv(TimeSteps%points(jstart),RedWin%Wingtau(jstart),RedWin%ddWingtau(jstart), &
                RedWin%dWingtau(jstart), ninterp)
        elseif (RedWin%kind == window_counts) then

            if (counts_evolve) then
                call spline(TimeSteps%points(jstart),back_count_tmp(jstart,i),ninterp,spl_large,spl_large,tmp)
                call spline_deriv(TimeSteps%points(jstart),back_count_tmp(jstart,i),tmp,tmp2(jstart),ninterp)
                do ix = jstart, TimeSteps%npoints
                    if (RedWin%Wing(ix)==0._dl) then
                        RedWin%Wingtau(ix) = 0
                    else
                        !evo bias is computed with total derivative
                        RedWin%Wingtau(ix) =  -tmp2(ix) * RedWin%Wing(ix) / (back_count_tmp(ix,i)*hubble_tmp(ix)) &
                            !+ 5*RedWin%dlog10Ndm * ( RedWin%Wing(ix)- int_tmp(ix,i)/hubble_tmp(ix))
                            !The correction from total to partial derivative takes 1/adot(tau0-tau) cancels
                            + 10*RedWin%dlog10Ndm * RedWin%Wing(ix)
                    end if
                end do

                !comoving_density_ev is d log(a^3 n_s)/d eta * window
                call spline(TimeSteps%points(jstart),RedWin%comoving_density_ev(jstart),ninterp,spl_large,spl_large,tmp)
                call spline_deriv(TimeSteps%points(jstart),RedWin%comoving_density_ev(jstart),tmp,tmp2(jstart),ninterp)
                do ix = jstart, TimeSteps%npoints
                    if (RedWin%Wing(ix)==0._dl) then
                        RedWin%comoving_density_ev(ix) = 0
                    else
                        !correction needs to be introduced from total derivative to parcial derivative
                        RedWin%comoving_density_ev(ix) =   tmp2(ix) / RedWin%comoving_density_ev(ix) &
                            -5*RedWin%dlog10Ndm * ( hubble_tmp(ix) + int_tmp(ix,i)/RedWin%Wing(ix))
                    end if
                end do
            else
                RedWin%comoving_density_ev=0
                call spline(TimeSteps%points(jstart),hubble_tmp(jstart),ninterp,spl_large,spl_large,tmp)
                call spline_deriv(TimeSteps%points(jstart),hubble_tmp(jstart),tmp, tmp2(jstart), ninterp)

                !assume d( a^3 n_s) of background population is zero, so remaining terms are
                !wingtau =  g*(2/H\chi + Hdot/H^2)  when s=0; int_tmp = window/chi
                RedWin%Wingtau(jstart:TimeSteps%npoints) = &
                    2           *(1-2.5*RedWin%dlog10Ndm)*int_tmp(jstart:TimeSteps%npoints,i)/hubble_tmp(jstart:TimeSteps%npoints)&
                    + 5*RedWin%dlog10Ndm*RedWin%Wing(jstart:TimeSteps%npoints) &
                    + tmp2(jstart:TimeSteps%npoints)/hubble_tmp(jstart:TimeSteps%npoints)**2*RedWin%Wing(jstart:TimeSteps%npoints)
            endif

            call spline(TimeSteps%points(jstart),RedWin%Wingtau(jstart),ninterp, &
                spl_large,spl_large,RedWin%ddWingtau(jstart))
            call spline_deriv(TimeSteps%points(jstart),RedWin%Wingtau(jstart),RedWin%ddWingtau(jstart), &
                RedWin%dWingtau(jstart), ninterp)

            !WinF is int[ g*(...)]
            call spline_integrate(TimeSteps%points(jstart),RedWin%Wingtau(jstart),&
                RedWin%ddWingtau(jstart), RedWin%WinF(jstart),ninterp)
            !    tmp(jstart:TimeSteps%npoints) = int_tmp(jstart:TimeSteps%npoints,i)/RedWin%Wingtau(jstart:TimeSteps%npoints)
            !    call spline(TimeSteps%points(jstart),tmp(jstart),ninterp,spl_large,spl_large,tmp2)
            !    call spline_integrate(TimeSteps%points(jstart),tmp,tmp2, RedWin%WinF(jstart),ninterp)
        end if
    end do

    deallocate(int_tmp,back_count_tmp)

    end subroutine SetTimeStepWindows


    subroutine interp_window(RedWin,tau,wing_t, wing2_t, winv_t)
    !for evolving sources for reionization we neglect wingtau self-absorption
    Type(TRedWin)  :: RedWin
    integer i
    real(dl) :: tau, wing_t, wing2_t,winv_t
    real(dl) a0,b0,ho

    i = Ranges_IndexOf(TimeSteps,tau)

    ho=TimeSteps%points(i+1)-TimeSteps%points(i)
    a0=(TimeSteps%points(i+1)-tau)/ho
    b0=1-a0
    wing_t = a0*RedWin%wing(i)+ b0*RedWin%wing(i+1)+((a0**3-a0)* RedWin%ddwing(i) &
        +(b0**3-b0)*RedWin%ddwing(i+1))*ho**2/6
    wing2_t = a0*RedWin%wing2(i)+ b0*RedWin%wing2(i+1)+((a0**3-a0)* RedWin%ddwing2(i) &
        +(b0**3-b0)*RedWin%ddwing2(i+1))*ho**2/6
    winv_t = a0*RedWin%winv(i)+ b0*RedWin%winv(i+1)+((a0**3-a0)* RedWin%ddwinv(i) &
        +(b0**3-b0)*RedWin%ddwinv(i+1))*ho**2/6


    end subroutine interp_window


    subroutine DoThermoSpline(j2,tau)
    integer j2,i
    real(dl) d,ddopac,tau
    Type(TRedWin), pointer :: W
    Type(CalWIns), pointer :: C
    integer RW_i

    !     Cubic-spline interpolation.
    d=log(tau/tauminn)/dlntau+1._dl
    i=int(d)

    d=d-i
    if (i < nthermo) then
        opac(j2)=dotmu(i)+d*(ddotmu(i)+d*(3._dl*(dotmu(i+1)-dotmu(i)) &
            -2._dl*ddotmu(i)-ddotmu(i+1)+d*(ddotmu(i)+ddotmu(i+1) &
            +2._dl*(dotmu(i)-dotmu(i+1)))))
        dopac(j2)=(ddotmu(i)+d*(dddotmu(i)+d*(3._dl*(ddotmu(i+1)  &
            -ddotmu(i))-2._dl*dddotmu(i)-dddotmu(i+1)+d*(dddotmu(i) &
            +dddotmu(i+1)+2._dl*(ddotmu(i)-ddotmu(i+1))))))/(tau &
            *dlntau)
        ddopac=(dddotmu(i)+d*(ddddotmu(i)+d*(3._dl*(dddotmu(i+1) &
            -dddotmu(i))-2._dl*ddddotmu(i)-ddddotmu(i+1)  &
            +d*(ddddotmu(i)+ddddotmu(i+1)+2._dl*(dddotmu(i) &
            -dddotmu(i+1)))))-(dlntau**2)*tau*dopac(j2)) &
            /(tau*dlntau)**2
        expmmu(j2)=emmu(i)+d*(demmu(i)+d*(3._dl*(emmu(i+1)-emmu(i)) &
            -2._dl*demmu(i)-demmu(i+1)+d*(demmu(i)+demmu(i+1) &
            +2._dl*(emmu(i)-emmu(i+1)))))

        step_redshift(j2) = redshift_time(i)+d*(dredshift_time(i)+d*(3._dl*(redshift_time(i+1)-redshift_time(i)) &
            -2._dl*dredshift_time(i)-dredshift_time(i+1)+d*(dredshift_time(i)+dredshift_time(i+1) &
            +2._dl*(redshift_time(i)-redshift_time(i+1)))))


        rhos_fac(j2) = arhos_fac(i)+d*(darhos_fac(i)+d*(3._dl*(arhos_fac(i+1)-arhos_fac(i)) &
            -2._dl*darhos_fac(i)-darhos_fac(i+1)+d*(darhos_fac(i)+darhos_fac(i+1) &
            +2._dl*(arhos_fac(i)-arhos_fac(i+1)))))
        drhos_fac(j2) = (darhos_fac(i)+d*(ddarhos_fac(i)+d*(3._dl*(darhos_fac(i+1)  &
            -darhos_fac(i))-2._dl*ddarhos_fac(i)-ddarhos_fac(i+1)+d*(ddarhos_fac(i) &
            +ddarhos_fac(i+1)+2._dl*(darhos_fac(i)-darhos_fac(i+1))))))/(tau &
            *dlntau)


        do RW_i=1, num_redshiftwindows
            if (Redshift_w(RW_i)%has_lensing_window) then
                W => Redshift_W(RW_i)
                C=> RW(RW_i)

                W%win_lens(j2) = C%awin_lens(i)+d*(C%dawin_lens(i)+d*(3._dl*(C%awin_lens(i+1)-C%awin_lens(i)) &
                    -2._dl*C%dawin_lens(i)-C%dawin_lens(i+1)+d*(C%dawin_lens(i)+C%dawin_lens(i+1) &
                    +2._dl*(C%awin_lens(i)-C%awin_lens(i+1)))))
            end if
        end do

        if (dowinlens) then
            lenswin(j2)=winlens(i)+d*(dwinlens(i)+d*(3._dl*(winlens(i+1)-winlens(i)) &
                -2._dl*dwinlens(i)-dwinlens(i+1)+d*(dwinlens(i)+dwinlens(i+1) &
                +2._dl*(winlens(i)-winlens(i+1)))))
        end if
        vis(j2)=opac(j2)*expmmu(j2)
        dvis(j2)=expmmu(j2)*(opac(j2)**2+dopac(j2))
        ddvis(j2)=expmmu(j2)*(opac(j2)**3+3*opac(j2)*dopac(j2)+ddopac)
    else
        opac(j2)=dotmu(nthermo)
        dopac(j2)=ddotmu(nthermo)
        ddopac=dddotmu(nthermo)
        expmmu(j2)=emmu(nthermo)
        vis(j2)=opac(j2)*expmmu(j2)
        dvis(j2)=expmmu(j2)*(opac(j2)**2+dopac(j2))
        ddvis(j2)=expmmu(j2)*(opac(j2)**3+3._dl*opac(j2)*dopac(j2)+ddopac)
        step_redshift(j2) = 0
        rhos_fac(j2)=0
        drhos_fac(j2)=0


        do RW_i=1, num_redshiftwindows
            W => Redshift_W(RW_i)
            W%win_lens(j2)=0
        end do
    end if


    !          write (*,'(7e15.5)') tau, wing(j2), winV(j2), dwing(j2), dwinV(j2),ddwinV(j2),dopac(j2)

    end subroutine DoThermoSpline


    function ddamping_da(a)
    real(dl) :: ddamping_da
    real(dl), intent(in) :: a
    real(dl) :: R
    real(dl) :: dtauda
    external dtauda

    R=r_drag0*a
    !ignoring reionisation, not relevant for distance measures
    ddamping_da = (R**2 + 16*(1+R)/15)/(1+R)**2*dtauda(a)*a**2/(Recombination_xe(a)*akthom)

    end function ddamping_da


    !!!!!!!!!!!!!!!!!!!
    !JH: functions and subroutines for calculating z_star and z_drag

    function doptdepth_dz(z)
    real(dl) :: doptdepth_dz
    real(dl), intent(in) :: z
    real(dl) :: a
    real(dl) :: dtauda
    external dtauda

    a = 1._dl/(1._dl+z)

    !ignoring reionisation, not relevant for distance measures
    doptdepth_dz = Recombination_xe(a)*akthom*dtauda(a)

    end function doptdepth_dz

    function optdepth(z)
    real(dl) :: rombint2
    external rombint2
    real(dl) optdepth
    real(dl),intent(in) :: z

    optdepth = rombint2(doptdepth_dz, 0.d0, z, 1d-5, 20, 100)

    end function optdepth


    function ddragoptdepth_dz(z)
    real(dl) :: ddragoptdepth_dz
    real(dl), intent(in) :: z
    real(dl) :: a
    real(dl) :: dtauda
    external dtauda

    a = 1._dl/(1._dl+z)
    ddragoptdepth_dz = doptdepth_dz(z)/r_drag0/a

    end function ddragoptdepth_dz


    function dragoptdepth(z)
    real(dl) :: rombint2
    external rombint2
    real(dl) dragoptdepth
    real(dl),intent(in) :: z

    dragoptdepth =  rombint2(ddragoptdepth_dz, 0.d0, z, 1d-5, 20, 100)

    end function dragoptdepth


    subroutine find_z(func,zout)  !find redshift at which (photon/drag) optical depth = 1
    real(dl), external :: func
    real(dl), intent(out) :: zout
    real(dl) :: try1,try2,diff,avg
    integer :: i

    try1 = 0.d0
    try2 = 10000.d0

    i=0
    diff = 10.d0
    do while (diff .gt. 1d-3)
        i=i+1
        if (i .eq. 100) then
            call GlobalError('optical depth redshift finder did not converge',error_reionization)
            zout=0
            return
        end if

        diff = func(try2)-func(try1)
        avg = 0.5d0*(try2+try1)
        if (func(avg) .gt. 1.d0) then
            try2 = avg
        else
            try1 = avg
        end if
    end do

    zout = avg

    end subroutine find_z

    !!!!!!!!!!!!!!!!!!! end JH

    subroutine GetBackgroundEvolution(ntimes, times, outputs)
    integer, intent(in) :: ntimes
    real(dl), intent(in) :: times(ntimes)
    real(dl) :: outputs(4, ntimes)
    real(dl) spline_data(nthermo), ddxe(nthermo)
    real(dl) :: d, tau, cs2b, opacity, vis
    integer i, ix

    call splini(spline_data,nthermo)
    call splder(xe,ddxe,nthermo,spline_data)
    outputs = 0
    do ix = 1, ntimes
        tau = times(ix)
        if (tau < tauminn) cycle
        d=log(tau/tauminn)/dlntau+1._dl
        i=int(d)
        d=d-i
        call thermo(tau,cs2b, opacity)

        if (i < nthermo) then
            outputs(1,ix)=xe(i)+d*(ddxe(i)+d*(3._dl*(xe(i+1)-xe(i)) &
                -2._dl*ddxe(i)-ddxe(i+1)+d*(ddxe(i)+ddxe(i+1) &
                +2._dl*(xe(i)-xe(i+1)))))
            vis=emmu(i)+d*(demmu(i)+d*(3._dl*(emmu(i+1)-emmu(i)) &
                -2._dl*demmu(i)-demmu(i+1)+d*(demmu(i)+demmu(i+1) &
                +2._dl*(emmu(i)-emmu(i+1)))))

        else
            outputs(1,ix)=xe(nthermo)
            vis = emmu(nthermo)
        end if

        outputs(2, ix) = opacity
        outputs(3, ix) = opacity*vis
        outputs(4, ix) = cs2b
    end do

    end subroutine GetBackgroundEvolution
    
    end module ThermoData<|MERGE_RESOLUTION|>--- conflicted
+++ resolved
@@ -146,11 +146,7 @@
     implicit none
     public
 
-<<<<<<< HEAD
-    character(LEN=*), parameter :: version = 'Sources_Aug15'
-=======
-    character(LEN=*), parameter :: version = 'Nov15'
->>>>>>> 5059b80d
+    character(LEN=*), parameter :: version = 'Sources_Nov15'
 
     integer :: FeedbackLevel = 0 !if >0 print out useful information about the model
 
@@ -1894,12 +1890,9 @@
     character(LEN=name_tag_len) :: Transfer_name_tags(Transfer_max-1) = &
         ['CDM     ', 'baryon  ', 'photon  ', 'nu      ', 'mass_nu ', 'total   ', &
         'no_nu   ', 'total_de', 'Weyl    ', 'v_CDM   ', 'v_b     ', 'v_b-v_c ']
-<<<<<<< HEAD
     character(LEN=name_tag_len) :: Transfer21cm_name_tags(Transfer_max-1) = &
         ['CDM      ', 'baryon   ', 'photon   ', 'monopole ', 'v_newt   ', 'delta_T_g', &
         'no_nu    ', 'total_de ', 'Weyl     ', 'v_CDM    ', 'v_b      ', 'v_b-v_c  ']
-=======
->>>>>>> 5059b80d
 
     logical :: transfer_interp_matterpower  = .true. !output regular grid in log k
     !set to false to output calculated values for later interpolation
@@ -2625,6 +2618,7 @@
     nullify(MTrans%TransferData)
     nullify(MTrans%sigma_8)
     nullify(MTrans%sigma2_vdelta_8)
+    nullify(MTrans%optical_depths)
 
     end subroutine Transfer_Nullify
 
@@ -2636,17 +2630,7 @@
     deallocate(MTrans%TransferData, STAT = st)
     deallocate(MTrans%sigma_8, STAT = st)
     if (get_growth_sigma8) deallocate(MTrans%sigma2_vdelta_8, STAT = st)
-<<<<<<< HEAD
-    nullify(MTrans%q_trans)
-    nullify(MTrans%TransferData)
-    nullify(MTrans%sigma_8)
-    nullify(MTrans%sigma2_vdelta_8)
-    !Sources
     deallocate(MTrans%optical_depths, STAT = st)
-    nullify(MTrans%optical_depths)
-=======
-    call Transfer_Nullify(MTrans)
->>>>>>> 5059b80d
 
     end subroutine Transfer_Free
 
