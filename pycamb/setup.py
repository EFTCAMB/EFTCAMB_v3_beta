#!/usr/bin/env python

import sys
import platform
import subprocess
import io
import re
import os
from distutils.command.build import build
from distutils.command.install import install

import struct

try:
    from setuptools import setup
except ImportError:
    from distutils.core import setup

package_name = 'camb'
if platform.system() == "Windows":
    DLLNAME = 'cambdll.dll'
else:
    DLLNAME = 'camblib.so'
file_dir = os.path.abspath(os.path.dirname(__file__))

os.chdir(file_dir)

is32Bit = struct.calcsize("P") == 4

with open('README.rst') as f:
    long_description = f.read()


def find_version():
    version_file = io.open(os.path.join(file_dir, '%s/__init__.py' % package_name)).read()
    version_match = re.search(r"^__version__ = ['\"]([^'\"]*)['\"]", version_file, re.M)
    if version_match:
        return version_match.group(1)
    raise RuntimeError("Unable to find version string.")


def has_win_gfortran():
    for path in os.environ["PATH"].split(os.pathsep):
        path = path.strip('"')
        if os.path.isfile(os.path.join(path, 'gfortran.exe')):
            return True
    return False


class SharedLibrary(build):
    def run(self):
        CAMBDIR = os.path.join(file_dir, '..')
        if not os.path.exists(os.path.join(CAMBDIR, 'lensing.f90')):
            CAMBDIR = os.path.join(file_dir, 'fortran')  # pypi install
            pycamb_path = '..'
        else:
            pycamb_path = 'pycamb'
        os.chdir(CAMBDIR)
        if platform.system() == "Windows":
            COMPILER = "gfortran"
            # note that TDM-GCC MingW 5.1 does not work due go general fortran bug.
            # This works: http://sourceforge.net/projects/mingw-w64/?source=typ_redirect
            # but need to use 32bit compiler to build 32 bit dll (contrary to what is implied)
            FFLAGS = "-shared -static -cpp -fopenmp -O3 -ffast-math -fmax-errors=4"
            if is32Bit: FFLAGS = "-m32 " + FFLAGS
            SOURCES = "constants.f90 utils.f90 subroutines.f90 inifile.f90 power_tilt.f90 recfast.f90 reionization.f90" \
                      " modules.f90 bessels.f90 equations.f90 halofit_ppf.f90 lensing.f90 SeparableBispectrum.f90 cmbmain.f90" \
                      " camb.f90 camb_python.f90"
            OUTPUT = r"-o %s\camb\%s" % (pycamb_path, DLLNAME)
            scrs = os.listdir(os.getcwd())
            if not has_win_gfortran():
                print('WARNING: gfortran not in path (if you just installed you may need to log off and on again).')
                print('         You can get a Windows gfortan build from http://sourceforge.net/projects/mingw-w64/')
                print('         (get the %s version to match this python installation)' % (('x86_64', 'i686')[is32Bit]))
                print('Using pre-compiled binaries instead - any local changes will be ignored...')
                COPY = r'copy /Y %s\dlls\%s %s\camb\%s' % (
                    pycamb_path, ('cambdll_x64.dll', DLLNAME)[is32Bit], pycamb_path, DLLNAME)
                subprocess.call(COPY, shell=True)
            else:
                print(COMPILER + ' ' + FFLAGS + ' ' + SOURCES + ' ' + OUTPUT)
                subprocess.call(COMPILER + ' ' + FFLAGS + ' ' + SOURCES + ' ' + OUTPUT, shell=True)
            COPY = r"copy /Y HighLExtrapTemplate_lenspotentialCls.dat %s\camb" % pycamb_path
            subprocess.call(COPY, shell=True)
            scrs.append(DLLNAME)
            if not os.path.isfile(os.path.join(pycamb_path, 'camb', DLLNAME)): sys.exit('Compilation failed')
            print("Removing temp files")
            nscrs = os.listdir(os.getcwd())
            for file in nscrs:
                if not file in scrs:
                    os.remove(file)

        else:
            print("Compiling source...")
            try:
                from pkg_resources import parse_version
                try:
                    gfortran_version = subprocess.check_output("gfortran -dumpversion", shell=True).decode()
                except subprocess.CalledProcessError:
                    gfortran_version = '0.0'
<<<<<<< HEAD
                if parse_version(gfortran_version) < parse_version('6.0'):
                    raise Exception('You need gfortran 6 or higher to compile the python CAMB wrapper.')
            except ImportError:
                pass

            subprocess.call("make camblib.so COMPILER=gfortran PYCAMB_OUTPUT_DIR=%s/camb/" % pycamb_path, shell=True)
            so_file = os.path.join(pycamb_path, 'camb', 'camblib.so')
            if not os.path.isfile(so_file): sys.exit('Compilation failed')
            subprocess.call("chmod 755 %s" % so_file, shell=True)
            subprocess.call("cp *.dat %s/camb" % pycamb_path, shell=True)
=======
                if parse_version(gfortran_version) < parse_version('4.9'):
                    raise Exception(
                        'You need gfortran 4.9 or higher to compile the python CAMB wrapper (%s).' % gfortran_version)
            except ImportError:
                pass

            subprocess.call("make camblib.so COMPILER=gfortran", shell=True)
            if not os.path.isfile(os.path.join('Releaselib', 'camblib.so')): sys.exit('Compilation failed')
            subprocess.call("chmod 755 Releaselib/camblib.so", shell=True)
            subprocess.call(r"cp Releaselib/camblib.so %s/camb" % pycamb_path, shell=True)
            subprocess.call("cp HighLExtrapTemplate_lenspotentialCls.dat %s/camb" % pycamb_path, shell=True)
>>>>>>> 0eb23876

        os.chdir(file_dir)
        build.run(self)


class CustomInstall(install):
    def run(self):
        self.run_command('build')
        install.run(self)


setup(name=package_name,
      version=find_version(),
      description='Code for Anisotropies in the Microwave Background',
      long_description=long_description,
      author='Antony Lewis',
      url="http://camb.info/",
      cmdclass={'build': SharedLibrary, 'install': CustomInstall},
      packages=['camb', 'camb_tests'],
      package_data={'camb': [DLLNAME, 'HighLExtrapTemplate_lenspotentialCls.dat',
                             'PArthENoPE_880.2_marcucci.dat', 'PArthENoPE_880.2_standard.dat']},
      test_suite='camb_tests',
      classifiers=[
          "Programming Language :: Python :: 2",
          'Programming Language :: Python :: 2.7',
          'Programming Language :: Python :: 3',
          'Programming Language :: Python :: 3.4',
          'Programming Language :: Python :: 3.5',
          'Programming Language :: Python :: 3.6'
      ],
      keywords=['cosmology', 'CAMB']
      )<|MERGE_RESOLUTION|>--- conflicted
+++ resolved
@@ -97,9 +97,9 @@
                     gfortran_version = subprocess.check_output("gfortran -dumpversion", shell=True).decode()
                 except subprocess.CalledProcessError:
                     gfortran_version = '0.0'
-<<<<<<< HEAD
                 if parse_version(gfortran_version) < parse_version('6.0'):
-                    raise Exception('You need gfortran 6 or higher to compile the python CAMB wrapper.')
+                    raise Exception(
+                        'You need gfortran 6 or higher to compile the python CAMB wrapper (%s).' % gfortran_version)
             except ImportError:
                 pass
 
@@ -107,20 +107,7 @@
             so_file = os.path.join(pycamb_path, 'camb', 'camblib.so')
             if not os.path.isfile(so_file): sys.exit('Compilation failed')
             subprocess.call("chmod 755 %s" % so_file, shell=True)
-            subprocess.call("cp *.dat %s/camb" % pycamb_path, shell=True)
-=======
-                if parse_version(gfortran_version) < parse_version('4.9'):
-                    raise Exception(
-                        'You need gfortran 4.9 or higher to compile the python CAMB wrapper (%s).' % gfortran_version)
-            except ImportError:
-                pass
-
-            subprocess.call("make camblib.so COMPILER=gfortran", shell=True)
-            if not os.path.isfile(os.path.join('Releaselib', 'camblib.so')): sys.exit('Compilation failed')
-            subprocess.call("chmod 755 Releaselib/camblib.so", shell=True)
-            subprocess.call(r"cp Releaselib/camblib.so %s/camb" % pycamb_path, shell=True)
             subprocess.call("cp HighLExtrapTemplate_lenspotentialCls.dat %s/camb" % pycamb_path, shell=True)
->>>>>>> 0eb23876
 
         os.chdir(file_dir)
         build.run(self)
