--- conflicted
+++ resolved
@@ -226,17 +226,10 @@
 
         integer E_ix, B_ix !tensor polarization indices
         real(dl) denlkt(4,max_l_evolve),Kft(max_l_evolve)
-<<<<<<< HEAD
-
-        !Newtonian gauge v_baryon
-        real(dl) vb_Newt
 
         logical :: saha !still high x_e
         logical :: evolve_TM !\delta T_g evolved separately
-
-=======
         real, pointer :: OutputTransfer(:) => null()
->>>>>>> e422dbde
     end type EvolutionVars
 
     !precalculated arrays
@@ -340,12 +333,8 @@
     end if
 
     next_switch = min(tau_switch_ktau, tau_switch_nu_massless,EV%TightSwitchoffTime, tau_switch_nu_massive, &
-<<<<<<< HEAD
-    tau_switch_no_nu_multpoles, tau_switch_no_phot_multpoles, tau_switch_nu_nonrel, noSwitch, &
-    tau_switch_saha,tau_switch_evolve_TM)
-=======
-        tau_switch_no_nu_multpoles, tau_switch_no_phot_multpoles, tau_switch_nu_nonrel,noSwitch)
->>>>>>> e422dbde
+        tau_switch_no_nu_multpoles, tau_switch_no_phot_multpoles, tau_switch_nu_nonrel, noSwitch, &
+        tau_switch_saha,tau_switch_evolve_TM)
 
     if (next_switch < tauend) then
         if (next_switch > tau+smallTime) then
@@ -751,7 +740,7 @@
         if (EV%Evolve_TM .and. EVout%Evolve_TM) yout(EVOut%Tg_ix) = y(EV%Tg_ix)
         if (Do21cm .and. line_reionization) then
             yout(EVOut%reion_line_ix:EVOut%reion_line_ix+EVout%lmaxline +  EVout%lmaxline-1) = &
-            y(EV%reion_line_ix:EV%reion_line_ix+EV%lmaxline +  EV%lmaxline-1)
+                y(EV%reion_line_ix:EV%reion_line_ix+EV%lmaxline +  EV%lmaxline-1)
         end if
     end if
     if (Evolve_delta_Ts) then
@@ -1336,8 +1325,8 @@
     !          if (a>0.5) stop
 
     dC10 =(C10*Delta_source + &
-    (C10_HH*kappa_HH_21cm(Tmat, .true.)+C10_eH*kappa_eH_21cm(Tmat, .true.))*Delta_Tm &
-    + (kappa_eH-kappa_HH)*xe*n_H*Delta_xe   )
+        (C10_HH*kappa_HH_21cm(Tmat, .true.)+C10_eH*kappa_eH_21cm(Tmat, .true.))*Delta_Tm &
+        + (kappa_eH-kappa_HH)*xe*n_H*Delta_xe   )
 
 
 
@@ -1348,9 +1337,9 @@
     tau_eps = a*line21_const*NNow/a**3/H/Tspin/1000
 
     Get21cm_source2 = Get21cm_source2 + &
-    tau_eps/2*A10*( 1/(C10*T_21cm/Tmat+A10) -  1/(C10*T_21cm/Trad+A10) ) * &
-    (Delta_source -vterm + dC10/C10 + 2*( - Rgamma*dC10 + Delta_TCMB*(C10*Rgamma-1)) &
-    + Trad/(Tmat-Trad)*(Delta_tm-Delta_TCMB)   )
+        tau_eps/2*A10*( 1/(C10*T_21cm/Tmat+A10) -  1/(C10*T_21cm/Trad+A10) ) * &
+        (Delta_source -vterm + dC10/C10 + 2*( - Rgamma*dC10 + Delta_TCMB*(C10*Rgamma-1)) &
+        + Trad/(Tmat-Trad)*(Delta_tm-Delta_TCMB)   )
 
     end function Get21cm_source2
 
@@ -1379,7 +1368,7 @@
     !                  n_H*kappa_pH_21cm(Tmat, .false.)*xe
 
     Get21cm_dTs =  4*a*( TSpin/TMat*(Delta_Tm-Delta_ts)*C10 + (1-TSpin/TMat)*delta_C10 + &
-    (Trad*Delta_TCMB - Tspin*Delta_Ts)*A10/T_21cm ) * MPC_in_sec
+        (Trad*Delta_TCMB - Tspin*Delta_Ts)*A10/T_21cm ) * MPC_in_sec
 
     end function Get21cm_dTs
 
@@ -1424,7 +1413,7 @@
     real(dl) cs2, xe,opacity, delta_p
     real(dl) s(0:10), t(0:10)
     real(dl) counts_radial_source, counts_velocity_source, counts_density_source, counts_ISW_source, &
-    counts_redshift_source, counts_timedelay_source, counts_potential_source
+        counts_redshift_source, counts_timedelay_source, counts_potential_source
     sources = 0
 
     yprime = 0
@@ -1615,18 +1604,8 @@
     end if
 
     if (CTransScal%NumSources > 2) then
-<<<<<<< HEAD
         !phi_lens = Phi - 1/2 kappa (a/k)^2 sum_i rho_i pi_i
-        !Neglect pi contributions because not accurate at late time anyway
-        phi = -(dgrho +3*dgq*adotoa/k)/(k2*EV%Kf(1)*2)
-        ! - dgpi/k2/2
-=======
-        !Get lensing sources
-        !Can modify this here if you want to get power spectra for other tracer
-        if (tau>tau_maxvis .and. CP%tau0-tau > 0.1_dl) then
-            !phi_lens = Phi - 1/2 kappa (a/k)^2 sum_i rho_i pi_i
-            phi = -(dgrho +3*dgq*adotoa/k)/(k2*EV%Kf(1)*2) - dgpi/k2/2
->>>>>>> e422dbde
+        phi = -(dgrho +3*dgq*adotoa/k)/(k2*EV%Kf(1)*2) - dgpi/k2/2
 
         !CMB lensing sources
         if (tau>taurend .and. CP%tau0-tau > 0.1_dl) then
@@ -1672,7 +1651,7 @@
                     Delta_xe = 0
                 end if
                 delta_source2 = Get21cm_source2(a,Delta_source,Delta_TCMB,Delta_Tm,Delta_xe,Tmat,Trad,xe, &
-                k*(z+vb)/adotoa/3)
+                    k*(z+vb)/adotoa/3)
             end if
 
 
@@ -1702,8 +1681,8 @@
 
                     !phidot neglecting anisotropic stress so phi=psi
                     phidot = ((4.D0/3.D0*k*EV%Kf(1)*sigma+(-2.D0/3.D0*sigma-2.D0/3.D0*etak/adotoa)*k &
-                    -diff_rhopi/k**2-1.D0/adotoa*dgrho/3.D0+(3.D0*gpres+5.D0*grho)*sigma/k/3.D0 &
-                    -2.D0/k*adotoa/EV%Kf(1)*etak)) / 2
+                        -diff_rhopi/k**2-1.D0/adotoa*dgrho/3.D0+(3.D0*gpres+5.D0*grho)*sigma/k/3.D0 &
+                        -2.D0/k*adotoa/EV%Kf(1)*etak)) / 2
 
                     !Main density source
                     if (counts_density) then
@@ -1717,9 +1696,9 @@
                     if (counts_redshift) then
                         !Main redshift distortion from kV_N/H j'' integrated by parts twice (V_N = sigma in synch gauge)
                         counts_redshift_source = ((4.D0*adotoa**2+gpres+grho/3.D0)/k*W%wing2(j)+ &
-                        (-4.D0*W%dwing2(j)*adotoa+W%ddwing2(j))/k)*sigma+(-etak/adotoa*k/3.D0-dgrho/ &
-                        adotoa/6.D0+(etak/adotoa*k/3.D0+dgrho/adotoa/6.D0+(dgq/2.D0-2.D0*etak*adotoa)/k) &
-                        /EV%Kf(1))*W%wing2(j)+2.D0*W%dwing2(j)*etak/k/EV%Kf(1)
+                            (-4.D0*W%dwing2(j)*adotoa+W%ddwing2(j))/k)*sigma+(-etak/adotoa*k/3.D0-dgrho/ &
+                            adotoa/6.D0+(etak/adotoa*k/3.D0+dgrho/adotoa/6.D0+(dgq/2.D0-2.D0*etak*adotoa)/k) &
+                            /EV%Kf(1))*W%wing2(j)+2.D0*W%dwing2(j)*etak/k/EV%Kf(1)
                         if (k>0.8e-2) then
                             !    write(*,'(8E15.5)') 1/a-1, k*sigma/adotoa, W%wing(j)*clxc, source_redshift, ISW, W%wing(j),W%wing2(j),W%wingtau(j)
                             !    if (1/a-1 < 0.01) stop
@@ -1732,7 +1711,7 @@
                     if (CP%tau0-tau > 0.1_dl .and. counts_radial) then
                         chi =  CP%tau0-tau
                         counts_radial_source= (1-2.5*W%dlog10Ndm)*((-4.D0*W%wing2(j)/chi*adotoa-2.D0*(-W%dwing2(j)*chi-W%wing2(j))/chi**2)/ &
-                        k*sigma+2.D0*W%wing2(j)*etak/chi/k/EV%Kf(1))
+                            k*sigma+2.D0*W%wing2(j)*etak/chi/k/EV%Kf(1))
                     else
                         counts_radial_source = 0
                     end if
@@ -1767,23 +1746,23 @@
 
                     if (counts_velocity) then
                         counts_velocity_source =  (-2.D0*W%wingtau(j)*adotoa+W%dwingtau(j))/k*sigma+W%wingtau(j)*etak/k/EV%Kf(1) &
-                        - counts_radial_source  !don't double count terms; counts_radial is part of counts_velocity with 1/H/chi
+                            - counts_radial_source  !don't double count terms; counts_radial is part of counts_velocity with 1/H/chi
                     else
                         counts_velocity_source = 0
                     end if
 
                     sources(3+w_ix)=  counts_radial_source +  counts_density_source + counts_redshift_source &
-                    + counts_timedelay_source + counts_potential_source &
-                    + counts_ISW_source + counts_velocity_source
+                        + counts_timedelay_source + counts_potential_source &
+                        + counts_ISW_source + counts_velocity_source
 
                     sources(3+w_ix)=sources(3+w_ix)/W%Fq
 
                     if (DoRedshiftLensing) &
-                    sources(3+W%mag_index+num_redshiftwindows) = phi*W%win_lens(j)*(2-5*W%dlog10Ndm)
+                        sources(3+W%mag_index+num_redshiftwindows) = phi*W%win_lens(j)*(2-5*W%dlog10Ndm)
                 elseif (W%kind == window_21cm) then
                     if (line_basic) then
                         sources(3+w_ix)= expmmu(j)*(W%wing(j)*Delta_source + W%wing2(j)*Delta_source2 &
-                        - W%Wingtau(j)*(clxb - (Delta_source2+clxg/4)))
+                            - W%Wingtau(j)*(clxb - (Delta_source2+clxg/4)))
                         !!    sources(3+w_ix)= expmmu(j)*W%wing(j)*phi
                     else
                         sources(3+w_ix)= 0
@@ -1793,14 +1772,14 @@
                         !With baryon velocity, dropping small terms
                         s(1) =  (sigma/adotoa/3.D0-etak/adotoa**2/3.D0)*W%wing(j)*expmmu(j)*k
                         s(2) =  -1.D0/adotoa**2*expmmu(j)*W%wing(j)*dgrho/6.D0+((((4.D0*sigma+ &
-                        vb)*adotoa+(-grho*sigma/2.D0-vb*grho/3.D0)/adotoa+(sigma*grho**2/18.D0+ &
-                        vb*grho**2/18.D0)/adotoa**3)*W%wing(j)-4.D0*W%dwing(j)*sigma+(W%ddwing(j)*sigma+ &
-                        W%ddwing(j)*vb)/adotoa+(W%dwing(j)*sigma*grho/3.D0+W%dwing(j)*vb*grho/3.D0)/ &
-                        adotoa**2-2.D0*W%dwing(j)*vb+((-2.D0*etak+etak*grho/adotoa**2/3.D0)*W%wing(j) &
-                        + 2.D0*W%dwing(j)*etak/adotoa)/EV%Kf(1))*expmmu(j)+&
-                        (-4.D0*vis(j)*sigma- 2.D0*vis(j)*vb+(dvis(j)*sigma+dvis(j)*vb)/adotoa+(vis(j)*grho*sigma/3.D0+ &
-                        vis(j)*vb*grho/3.D0)/adotoa**2)*W%wing(j)+2.D0*vis(j)*etak/adotoa*W%wing(j)/ &
-                        EV%Kf(1)+(2.D0*vis(j)*W%dwing(j)*sigma+2.D0*vis(j)*W%dwing(j)*vb)/adotoa)/k
+                            vb)*adotoa+(-grho*sigma/2.D0-vb*grho/3.D0)/adotoa+(sigma*grho**2/18.D0+ &
+                            vb*grho**2/18.D0)/adotoa**3)*W%wing(j)-4.D0*W%dwing(j)*sigma+(W%ddwing(j)*sigma+ &
+                            W%ddwing(j)*vb)/adotoa+(W%dwing(j)*sigma*grho/3.D0+W%dwing(j)*vb*grho/3.D0)/ &
+                            adotoa**2-2.D0*W%dwing(j)*vb+((-2.D0*etak+etak*grho/adotoa**2/3.D0)*W%wing(j) &
+                            + 2.D0*W%dwing(j)*etak/adotoa)/EV%Kf(1))*expmmu(j)+&
+                            (-4.D0*vis(j)*sigma- 2.D0*vis(j)*vb+(dvis(j)*sigma+dvis(j)*vb)/adotoa+(vis(j)*grho*sigma/3.D0+ &
+                            vis(j)*vb*grho/3.D0)/adotoa**2)*W%wing(j)+2.D0*vis(j)*etak/adotoa*W%wing(j)/ &
+                            EV%Kf(1)+(2.D0*vis(j)*W%dwing(j)*sigma+2.D0*vis(j)*W%dwing(j)*vb)/adotoa)/k
                         t(0) =  s(1)+s(2)
 
                         sources(3+w_ix)= sources(3+w_ix) + t(0)
@@ -1811,37 +1790,37 @@
                         !All sources except below
                         if (line_basic .and. line_distortions) then
                             sources(3+w_ix) =  (-2.D0/3.D0*sigma+2.D0/3.D0*etak/adotoa)*W%winV(j)*expmmu(j)*k+ &
-                            (W%wing2(j)*Delta_source2+W%wing(j)*Delta_source+1.D0/adotoa*W%winV(j)*dgrho/3.D0)* &
-                            expmmu(j)+((-W%dwing(j)*vb+(-(3.D0*gpres+grho)*sigma/3.D0 &
-                            - 4.D0*adotoa**2*sigma)*W%winV(j)+4.D0*adotoa*W%dwinV(j)*sigma+(-sigma- &
-                            vb)*W%ddWinV(j)-vbdot*W%wing(j)-W%dwinV(j)*vbdot+(-2.D0*W%dwinV(j)*etak &
-                            + 2.D0*etak*adotoa*W%winV(j))/EV%Kf(1))*expmmu(j)-2.D0*vis(j)*sigma*W%dwinV(j)+ &
-                            (4.D0*vis(j)*sigma*adotoa-dvis(j)*sigma)*W%winV(j)-2.D0*vis(j)*W%winV(j)*etak/ &
-                            EV%Kf(1)-vis(j)*W%dwinV(j)*vb-vis(j)*W%wing(j)*vb)/k+((2.D0*W%dwinV(j)*dgpi+ &
-                            diff_rhopi*W%winV(j))*expmmu(j)+2.D0*vis(j)*W%winV(j)*dgpi)/k**2
+                                (W%wing2(j)*Delta_source2+W%wing(j)*Delta_source+1.D0/adotoa*W%winV(j)*dgrho/3.D0)* &
+                                expmmu(j)+((-W%dwing(j)*vb+(-(3.D0*gpres+grho)*sigma/3.D0 &
+                                - 4.D0*adotoa**2*sigma)*W%winV(j)+4.D0*adotoa*W%dwinV(j)*sigma+(-sigma- &
+                                vb)*W%ddWinV(j)-vbdot*W%wing(j)-W%dwinV(j)*vbdot+(-2.D0*W%dwinV(j)*etak &
+                                + 2.D0*etak*adotoa*W%winV(j))/EV%Kf(1))*expmmu(j)-2.D0*vis(j)*sigma*W%dwinV(j)+ &
+                                (4.D0*vis(j)*sigma*adotoa-dvis(j)*sigma)*W%winV(j)-2.D0*vis(j)*W%winV(j)*etak/ &
+                                EV%Kf(1)-vis(j)*W%dwinV(j)*vb-vis(j)*W%wing(j)*vb)/k+((2.D0*W%dwinV(j)*dgpi+ &
+                                diff_rhopi*W%winV(j))*expmmu(j)+2.D0*vis(j)*W%winV(j)*dgpi)/k**2
                         else
                             s(1) =  ((-2.D0/3.D0*sigma+2.D0/3.D0*etak/adotoa)*W%winV(j)+(-sigma/adotoa/3.D0+ &
-                            etak/adotoa**2/3.D0)*W%wing(j))*expmmu(j)*k+(1.D0/adotoa*W%winV(j)*dgrho/3.D0 &
-                            + 1.D0/adotoa**2*W%wing(j)*dgrho/6.D0)*expmmu(j)
+                                etak/adotoa**2/3.D0)*W%wing(j))*expmmu(j)*k+(1.D0/adotoa*W%winV(j)*dgrho/3.D0 &
+                                + 1.D0/adotoa**2*W%wing(j)*dgrho/6.D0)*expmmu(j)
                             s(2) =  s(1)
                             s(6) =  ((-vb-sigma)*W%ddWinV(j)+(-4.D0*adotoa**2*sigma-&
-                            (18.D0*gpres+ 6.D0*grho)*sigma/18.D0)*W%winV(j)+((-4.D0*sigma-vb)*adotoa-vbdot+&
-                            (grho*sigma/ 2.D0+vb*grho/3.D0)/adotoa+(-grho**2*sigma/18.D0-vb*grho**2/18.D0)/ &
-                            adotoa**3)*W%wing(j)+W%dwing(j)*vb+(-W%ddwing(j)*sigma-W%ddwing(j)*vb)/adotoa &
-                            + 4.D0*W%dwinV(j)*sigma*adotoa+4.D0*W%dwing(j)*sigma+(-W%dwing(j)*grho*sigma/3.D0- &
-                            W%dwing(j)*vb*grho/3.D0)/adotoa**2-W%dwinV(j)*vbdot+((2.D0*etak-etak*grho/ &
-                            adotoa**2/3.D0)*W%wing(j)-2.D0*W%dwing(j)*etak/adotoa-2.D0*W%dwinV(j)*etak &
-                            + 2.D0*etak*adotoa*W%winV(j))/EV%Kf(1))*expmmu(j)-vis(j)*W%dwinV(j)*vb+ &
-                            (4.D0*vis(j)*sigma*adotoa-dvis(j)*sigma)*W%winV(j)
+                                (18.D0*gpres+ 6.D0*grho)*sigma/18.D0)*W%winV(j)+((-4.D0*sigma-vb)*adotoa-vbdot+&
+                                (grho*sigma/ 2.D0+vb*grho/3.D0)/adotoa+(-grho**2*sigma/18.D0-vb*grho**2/18.D0)/ &
+                                adotoa**3)*W%wing(j)+W%dwing(j)*vb+(-W%ddwing(j)*sigma-W%ddwing(j)*vb)/adotoa &
+                                + 4.D0*W%dwinV(j)*sigma*adotoa+4.D0*W%dwing(j)*sigma+(-W%dwing(j)*grho*sigma/3.D0- &
+                                W%dwing(j)*vb*grho/3.D0)/adotoa**2-W%dwinV(j)*vbdot+((2.D0*etak-etak*grho/ &
+                                adotoa**2/3.D0)*W%wing(j)-2.D0*W%dwing(j)*etak/adotoa-2.D0*W%dwinV(j)*etak &
+                                + 2.D0*etak*adotoa*W%winV(j))/EV%Kf(1))*expmmu(j)-vis(j)*W%dwinV(j)*vb+ &
+                                (4.D0*vis(j)*sigma*adotoa-dvis(j)*sigma)*W%winV(j)
                             s(5) =  s(6)+(-2.D0*vis(j)*etak/adotoa*W%wing(j)-2.D0*vis(j)*W%winV(j)*etak)/ &
-                            EV%Kf(1)+(4.D0*vis(j)*sigma+(-vis(j)*grho*sigma/3.D0-vis(j)*vb*grho/3.D0)/ &
-                            adotoa**2+vis(j)*vb+(-dvis(j)*sigma-dvis(j)*vb)/adotoa)*W%wing(j)+ &
-                            (-2.D0*vis(j)*W%dwing(j)*sigma-2.D0*vis(j)*W%dwing(j)*vb)/adotoa &
-                            - 2.D0*vis(j)*W%dwinV(j)*sigma
+                                EV%Kf(1)+(4.D0*vis(j)*sigma+(-vis(j)*grho*sigma/3.D0-vis(j)*vb*grho/3.D0)/ &
+                                adotoa**2+vis(j)*vb+(-dvis(j)*sigma-dvis(j)*vb)/adotoa)*W%wing(j)+ &
+                                (-2.D0*vis(j)*W%dwing(j)*sigma-2.D0*vis(j)*W%dwing(j)*vb)/adotoa &
+                                - 2.D0*vis(j)*W%dwinV(j)*sigma
                             s(6) =  1.D0/k
                             s(4) =  s(5)*s(6)
                             s(5) =  ((diff_rhopi*W%winV(j)+2.D0*W%dwinV(j)*dgpi)*expmmu(j) &
-                            + 2.D0*vis(j)*dgpi*W%winV(j))/k**2
+                                + 2.D0*vis(j)*dgpi*W%winV(j))/k**2
                             s(3) =  s(4)+s(5)
                             t(0) =  s(2)+s(3)
 
@@ -1869,17 +1848,17 @@
                         s(1) =  vis(j)*y(lineoff+2)/4.D0+vis(j)*y(lineoff)
                         s(2) =  s(1)
                         s(4) =  (-1.D0/EV%Kf(1)*vis(j)*W%winV(j)*etak/10.D0-vis(j)*sigma*W%dwinV(j)/10.D0 &
-                        - 9.D0/20.D0*vis(j)*yprime(lineoff+2)-27.D0/100.D0*vis(j)*opac(j)*y(lineoff+1) &
-                        - 9.D0/10.D0*dvis(j)*y(lineoff+3)-3.D0/20.D0*vis(j)*opac(j)*EV%Kf(2)*y(lineoffpol+3)+ &
-                        vis(j)*W%dwinV(j)*vb+81.D0/200.D0*vis(j)*opac(j)*y(lineoff+3) &
-                        +3.D0/5.D0*dvis(j)*y(lineoff+1)+3.D0/10.D0*vis(j)*yprime(lineoff+1)+ &
-                        (vis(j)*adotoa*sigma/5.D0+(36.D0*vis(j)*opac(j)-80.D0*dvis(j))*sigma/400.D0+ &
-                        dvis(j)*vb+vis(j)*vbdot)*W%winV(j))/k
+                            - 9.D0/20.D0*vis(j)*yprime(lineoff+2)-27.D0/100.D0*vis(j)*opac(j)*y(lineoff+1) &
+                            - 9.D0/10.D0*dvis(j)*y(lineoff+3)-3.D0/20.D0*vis(j)*opac(j)*EV%Kf(2)*y(lineoffpol+3)+ &
+                            vis(j)*W%dwinV(j)*vb+81.D0/200.D0*vis(j)*opac(j)*y(lineoff+3) &
+                            +3.D0/5.D0*dvis(j)*y(lineoff+1)+3.D0/10.D0*vis(j)*yprime(lineoff+1)+ &
+                            (vis(j)*adotoa*sigma/5.D0+(36.D0*vis(j)*opac(j)-80.D0*dvis(j))*sigma/400.D0+ &
+                            dvis(j)*vb+vis(j)*vbdot)*W%winV(j))/k
                         s(5) =  (vis(j)*W%winV(j)*dgpi/10.D0+9.D0/20.D0*vis(j)*dopac(j)*y(lineoffpol+2) &
-                        + 261.D0/400.D0*vis(j)*opac(j)**2.D0*y(lineoff+2)&
-                        -117.D0/200.D0*vis(j)*opac(j)**2.D0*y(lineoffpol+2)+3.D0/4.D0*ddvis(j)*y(lineoff+2) &
-                        - 27.D0/20.D0*dvis(j)*opac(j)*y(lineoff+2)+9.D0/10.D0*dvis(j)*opac(j)*y(lineoffpol+2)&
-                        -27.D0/40.D0*vis(j)*dopac(j)*y(lineoff+2))/k**2
+                            + 261.D0/400.D0*vis(j)*opac(j)**2.D0*y(lineoff+2)&
+                            -117.D0/200.D0*vis(j)*opac(j)**2.D0*y(lineoffpol+2)+3.D0/4.D0*ddvis(j)*y(lineoff+2) &
+                            - 27.D0/20.D0*dvis(j)*opac(j)*y(lineoff+2)+9.D0/10.D0*dvis(j)*opac(j)*y(lineoffpol+2)&
+                            -27.D0/40.D0*vis(j)*dopac(j)*y(lineoff+2))/k**2
                         s(3) =  s(4)+s(5)
                         t(0) =  s(2)+s(3)
 
@@ -1889,16 +1868,16 @@
                     if (line_phot_quadrupole) then
                         s(1) =  (EV%kf(1)*W%wing2(j)*pig/2.D0+(-clxg/4.D0-5.D0/8.D0*pig)*W%wing2(j))*expmmu(j)
                         s(3) =  ((-1.D0/EV%kf(1)*W%wing2(j)*etak+(-sigma+9.D0/8.D0*EV%kf(2)*y(9) &
-                        -3.D0/4.D0*qg)*W%dwing2(j)+(-opac(j)*vb+2.D0*adotoa*sigma+9.D0/8.D0*EV%kf(2)*yprime(9) &
-                        + 3.D0/8.D0*opac(j)*EV%kf(2)*ypol(3)+3.D0/4.D0*opac(j)*qg)*W%wing2(j))*expmmu(j)+ &
-                        (-3.D0/4.D0*vis(j)*qg-vis(j)*sigma+9.D0/8.D0*vis(j)*EV%kf(2)*y(9))*W%wing2(j))/k
+                            -3.D0/4.D0*qg)*W%dwing2(j)+(-opac(j)*vb+2.D0*adotoa*sigma+9.D0/8.D0*EV%kf(2)*yprime(9) &
+                            + 3.D0/8.D0*opac(j)*EV%kf(2)*ypol(3)+3.D0/4.D0*opac(j)*qg)*W%wing2(j))*expmmu(j)+ &
+                            (-3.D0/4.D0*vis(j)*qg-vis(j)*sigma+9.D0/8.D0*vis(j)*EV%kf(2)*y(9))*W%wing2(j))/k
                         s(4) =  (((27.D0/16.D0*opac(j)*pig-15.D0/8.D0*pigdot &
-                        -9.D0/8.D0*opac(j)*ypol(2))*W%dwing2(j)+(27.D0/16.D0*dopac(j)*pig &
-                        +9.D0/8.D0*opac(j)**2.D0*ypol(2)-9.D0/8.D0*opac(j)**2.D0*polter &
-                        +27.D0/16.D0*opac(j)*pigdot+dgpi-9.D0/8.D0*dopac(j)*ypol(2))*W%wing2(j)&
-                        -15.D0/8.D0*W%ddwing2(j)*pig)*expmmu(j)-15.D0/4.D0*vis(j)*W%dwing2(j)*pig+(- &
-                        (-27.D0*vis(j)*opac(j)+30.D0*dvis(j))*pig/16.D0-9.D0/8.D0*vis(j)*opac(j)*ypol(2) &
-                        - 15.D0/8.D0*vis(j)*pigdot)*W%wing2(j))/k**2
+                            -9.D0/8.D0*opac(j)*ypol(2))*W%dwing2(j)+(27.D0/16.D0*dopac(j)*pig &
+                            +9.D0/8.D0*opac(j)**2.D0*ypol(2)-9.D0/8.D0*opac(j)**2.D0*polter &
+                            +27.D0/16.D0*opac(j)*pigdot+dgpi-9.D0/8.D0*dopac(j)*ypol(2))*W%wing2(j)&
+                            -15.D0/8.D0*W%ddwing2(j)*pig)*expmmu(j)-15.D0/4.D0*vis(j)*W%dwing2(j)*pig+(- &
+                            (-27.D0*vis(j)*opac(j)+30.D0*dvis(j))*pig/16.D0-9.D0/8.D0*vis(j)*opac(j)*ypol(2) &
+                            - 15.D0/8.D0*vis(j)*pigdot)*W%wing2(j))/k**2
                         s(2) =  s(3)+s(4)
                         t(0) =  s(1)+s(2)
 
@@ -1908,8 +1887,8 @@
 
                     if (line_phot_dipole) then
                         sources(3+w_ix)=sources(3+w_ix) + (EV%kf(1)*W%wing2(j)*pig/2.D0-W%wing2(j)*clxg/4.D0)*expmmu(j)+(((vbdot- &
-                        opac(j)*vb+3.D0/4.D0*opac(j)*qg)*W%wing2(j)+(vb-3.D0/4.D0*qg)*W%dwing2(j))*expmmu(j)+&
-                        (vis(j)*vb-3.D0/4.D0*vis(j)*qg)*W%wing2(j))/k
+                            opac(j)*vb+3.D0/4.D0*opac(j)*qg)*W%wing2(j)+(vb-3.D0/4.D0*qg)*W%dwing2(j))*expmmu(j)+&
+                            (vis(j)*vb-3.D0/4.D0*vis(j)*qg)*W%wing2(j))/k
                     end if
 
                     if (.not. use_mK) sources(3+w_ix)= sources(3+w_ix) /W%Fq
@@ -2420,29 +2399,21 @@
 
     subroutine outtransf(EV, y,tau, Arr)
     !write out clxc, clxb, clxg, clxn
-<<<<<<< HEAD
     use Transfer
     use constants
-=======
->>>>>>> e422dbde
     implicit none
     type(EvolutionVars) EV
     real(dl), intent(in) :: tau
     real(dl) clxc, clxb, clxg, clxr, k,k2
     real(dl) grho,gpres,dgrho,dgq,a
-<<<<<<< HEAD
-    real Arr(:)
-    real(dl) y(EV%nvar)
+    real, target :: Arr(:)
+    real(dl) y(EV%nvar),yprime(EV%nvar)
     !Sources
     real(dl) Tb, tau_fac
     real(dl) Delta_TM,Tmat, Trad,xe, Tspin, delta_source2, Delta_xe,vb
     real(dl) dtauda
     real(dl) tau_eps,z,H
     external dtauda
-=======
-    real, target :: Arr(:)
-    real(dl) y(EV%nvar),yprime(EV%nvar)
->>>>>>> e422dbde
 
     yprime = 0
     EV%OutputTransfer =>  Arr
@@ -2451,55 +2422,13 @@
 
     Arr(Transfer_kh+1:Transfer_max) = Arr(Transfer_kh+1:Transfer_max)/EV%k2_buf
 
-    if (do21cm) then
-        Tmat = Recombination_Tm(a)
-        Tspin = Recombination_Ts(a)
-        xe = Recombination_xe(a)
-        Trad = CP%TCMB/a
-        if (EV%Evolve_TM) then
-            Delta_TM = y(EV%Tg_ix)
-        else
-            Delta_TM = clxg/4
-        end if
-        vb = y(5)
-        H = (1/(a*dtauda(a)))
-
-        tau_eps = a*line21_const*NNow/a**3/H/Tspin/1000
-
-        if (Evolve_delta_xe) then
-            Delta_xe = y(EV%xe_ix)
-        else
-            Delta_xe = 0
-        end if
-
-        z=(0.5_dl*dgrho/k + y(2))/H
-        delta_source2 = Get21cm_source2(a,clxb,clxg/4,Delta_Tm,Delta_xe,Tmat,Trad,xe,k*(z+vb)/H/3)
-        tau_fac = tau_eps/(exp(tau_eps)-1)
-        Arr(Transfer_monopole) = ( clxb + Trad/(Tspin-Trad)*delta_source2 ) /k2 &
-        + (tau_fac-1)*(clxb - (delta_source2 + clxg/4)  ) / k2
-
-        Arr(Transfer_vnewt) = tau_fac*k*(EV%vb_newt)/H /k2
-        Arr(Transfer_Tmat) =  delta_TM/k2
-        if (use_mK) then
-            Tb = (1-exp(-tau_eps))*a*(Tspin-Trad)*1000
-
-            Arr(Transfer_monopole) = Arr(Transfer_monopole)*Tb
-            Arr(Transfer_vnewt) = Arr(Transfer_vnewt)*Tb
-            Arr(Transfer_Tmat) = Arr(Transfer_Tmat)*Tb
-        end if
-
-        !      Arr(Transfer_nu) = k*(EV%vb_newt)/(1/(a*dtauda(a))) /k2  !k*v/H
-        !       Arr(Transfer_tot) = (clxb + Trad/(Tspin-Trad)*delta_source2 ) /k2
-    end if
-
-
     end subroutine outtransf
 
     !cccccccccccccccccccccccccccccccccccccccccccccccccccccccccccccccccccc
     subroutine derivs(EV,n,tau,ay,ayprime)
     !  Evaluate the time derivatives of the perturbations
     !  ayprime is not necessarily GaugeInterface.yprime, so keep them distinct
-    use constants, only : barssc0, Compton_CT
+    use constants, only : barssc0, Compton_CT, line21_const
     use ThermoData
     use MassiveNu
     use Recombination
@@ -2535,6 +2464,7 @@
     real(dl) Delta_source2, polter_line
     real(dl) Delta_xe
     integer lineoff,lineoffpol
+    real(dl) Tspin, tau_eps, tau_fac, Tb
 
     k=EV%k_buf
     k2=EV%k2_buf
@@ -2659,7 +2589,6 @@
         sigma=(z+1.5_dl*dgq/k2)/EV%Kf(1)
         ayprime(2)=0.5_dl*dgq + CP%curv*z
     end if
-    EV%vb_Newt = vb+sigma
 
     if (w_lam /= -1 .and. w_Perturb) then
         ayprime(EV%w_ix)= -3*adotoa*(cs2_lam-w_lam)*(clxq+3*adotoa*(1+w_lam)*vq/k) &
@@ -2668,27 +2597,6 @@
         ayprime(EV%w_ix+1) = -adotoa*(1-3*cs2_lam)*vq + k*cs2_lam*clxq/(1+w_lam)
     end if
 
-    if (associated(EV%OutputTransfer)) then
-        EV%OutputTransfer(Transfer_kh) = k/(CP%h0/100._dl)
-        EV%OutputTransfer(Transfer_cdm) = clxc
-        EV%OutputTransfer(Transfer_b) = clxb
-        EV%OutputTransfer(Transfer_g) = clxg
-        EV%OutputTransfer(Transfer_r) = clxr
-        clxnu_all=0
-        dgpi  = grhor_t*pir + grhog_t*pig
-        if (CP%Num_Nu_Massive /= 0) then
-            call MassiveNuVarsOut(EV,ay,ayprime,a, clxnu_all =clxnu_all, dgpi= dgpi)
-        end if
-        EV%OutputTransfer(Transfer_nu) = clxnu_all
-        EV%OutputTransfer(Transfer_tot) =  dgrho_matter/grho_matter !includes neutrinos
-        EV%OutputTransfer(Transfer_nonu) = (grhob_t*clxb+grhoc_t*clxc)/(grhob_t + grhoc_t)
-        EV%OutputTransfer(Transfer_tot_de) =  dgrho/grho_matter
-        !Transfer_Weyl is k^2Phi, where Phi is the Weyl potential
-        EV%OutputTransfer(Transfer_Weyl) = -(dgrho +3*dgq*adotoa/k)/(EV%Kf(1)*2) - dgpi/2
-        EV%OutputTransfer(Transfer_Newt_vel_cdm)=  -k*sigma/adotoa
-        EV%OutputTransfer(Transfer_Newt_vel_baryon) = -k*(vb + sigma)/adotoa
-        EV%OutputTransfer(Transfer_vel_baryon_cdm) = vb
-    end if
 
     !  CDM equation of motion
     clxcdot=-k*z
@@ -2885,7 +2793,7 @@
             !Matter temperature
             !Recfast_CT = (8./3.)*(sigma_T/(m_e*C))*a_R in Mpc [a_R = radiation constant]
             ayprime(EV%Tg_ix) = -2*k*(z+vb)/3 - a*  Compton_CT * (Trad**4) * xe / (1._dl+xe+fHe) * &
-            (  (1- Trad/Tmat)*(Delta_TCMB*4 + Delta_xe/(1+xe/(1+fHe))) + Trad/Tmat*(Delta_Tm - Delta_TCMB)  )
+                (  (1- Trad/Tmat)*(Delta_TCMB*4 + Delta_xe/(1+xe/(1+fHe))) + Trad/Tmat*(Delta_Tm - Delta_TCMB)  )
 
             if (Evolve_delta_Ts) then
                 ayprime(EV%Ts_ix) =  Get21cm_dTs(a,clxb,ay(EV%Ts_ix),Delta_TCMB,Delta_Tm,Tmat,Trad,xe )
@@ -2925,20 +2833,20 @@
 
                     !dipole
                     ayprime(lineoff+1)= EV%denlk(1)*ay(lineoff)-EV%denlk2(1)*ay(lineoff+2) - opacity*ay(lineoff+1) &
-                    -wing2_t * ( qg/4 - vb/3)   ! vb/3*WinV_t)
+                        -wing2_t * ( qg/4 - vb/3)   ! vb/3*WinV_t)
 
                     !quadrupole
                     ayprime(lineoff+2)= EV%denlk(2)*ay(lineoff+1)-EV%denlk2(2)*ay(lineoff+3) &
-                    +opacity*(polter_line -ay(lineoff+2) ) -   2._dl/15*k*sigma*winV_t &
-                    - wing2_t * ay(6+2)/4
+                        +opacity*(polter_line -ay(lineoff+2) ) -   2._dl/15*k*sigma*winV_t &
+                        - wing2_t * ay(6+2)/4
 
                     do  l=3,EV%lmaxline-1
                         ayprime(lineoff+l)=EV%denlk(l)*ay(lineoff+l-1)-EV%denlk2(l)*ay(lineoff+l+1)-opacity*ay(lineoff+l) &
-                        - wing2_t * ay(6+l)/4
+                            - wing2_t * ay(6+l)/4
                     end do
                     !truncate
                     ayprime(lineoff+EV%lmaxline)=k*ay(lineoff+EV%lmaxline-1)-(EV%lmaxline+1)*cothxor*ay(lineoff+EV%lmaxline)  &
-                    -opacity*ay(lineoff+EV%lmaxline) - wing2_t * ay(6+EV%lmaxline)/4
+                        -opacity*ay(lineoff+EV%lmaxline) - wing2_t * ay(6+EV%lmaxline)/4
 
                     !  21cm Polarization
                     !l=2
@@ -2946,12 +2854,12 @@
                     !and the rest
                     do l=3,EV%lmaxline-1
                         ayprime(lineoffpol+l)=-opacity*ay(lineoffpol+l) + EV%denlk(l)*ay(lineoffpol+l-1) -&
-                        EV%polfack(l)*ay(lineoffpol+l+1)
+                            EV%polfack(l)*ay(lineoffpol+l+1)
                     end do
 
                     !truncate
                     ayprime(lineoffpol+EV%lmaxline)=-opacity*ay(lineoffpol+EV%lmaxline) + &
-                    k*EV%poltruncfac*ay(lineoffpol+EV%lmaxline-1)-(EV%lmaxline+3)*cothxor*ay(lineoffpol+EV%lmaxline)
+                        k*EV%poltruncfac*ay(lineoffpol+EV%lmaxline-1)-(EV%lmaxline+3)*cothxor*ay(lineoffpol+EV%lmaxline)
                 else
                     ayprime(lineoff:lineoffpol+EV%lmaxline)=0
                 end if
@@ -2959,6 +2867,49 @@
         end if
     end if
 
+    if (associated(EV%OutputTransfer)) then
+        EV%OutputTransfer(Transfer_kh) = k/(CP%h0/100._dl)
+        EV%OutputTransfer(Transfer_cdm) = clxc
+        EV%OutputTransfer(Transfer_b) = clxb
+        EV%OutputTransfer(Transfer_g) = clxg
+        EV%OutputTransfer(Transfer_r) = clxr
+        clxnu_all=0
+        dgpi  = grhor_t*pir + grhog_t*pig
+        if (CP%Num_Nu_Massive /= 0) then
+            call MassiveNuVarsOut(EV,ay,ayprime,a, clxnu_all =clxnu_all, dgpi= dgpi)
+        end if
+        EV%OutputTransfer(Transfer_nu) = clxnu_all
+        EV%OutputTransfer(Transfer_tot) =  dgrho_matter/grho_matter !includes neutrinos
+        EV%OutputTransfer(Transfer_nonu) = (grhob_t*clxb+grhoc_t*clxc)/(grhob_t + grhoc_t)
+        EV%OutputTransfer(Transfer_tot_de) =  dgrho/grho_matter
+        !Transfer_Weyl is k^2Phi, where Phi is the Weyl potential
+        EV%OutputTransfer(Transfer_Weyl) = -(dgrho +3*dgq*adotoa/k)/(EV%Kf(1)*2) - dgpi/2
+        EV%OutputTransfer(Transfer_Newt_vel_cdm)=  -k*sigma/adotoa
+        EV%OutputTransfer(Transfer_Newt_vel_baryon) = -k*(vb + sigma)/adotoa
+        EV%OutputTransfer(Transfer_vel_baryon_cdm) = vb
+
+        if (do21cm) then
+            Tspin = Recombination_Ts(a)
+            xe = Recombination_xe(a)
+
+            tau_eps = a*line21_const*NNow/a**3/adotoa/Tspin/1000
+            delta_source2 = Get21cm_source2(a,clxb,clxg/4,Delta_Tm,Delta_xe,Tmat,&
+                CP%TCMB/a,xe,k*(z+vb)/adotoa/3)
+            tau_fac = tau_eps/(exp(tau_eps)-1)
+            EV%OutputTransfer(Transfer_monopole) = ( clxb + Trad/(Tspin-Trad)*delta_source2 ) /k2 &
+                + (tau_fac-1)*(clxb - (delta_source2 + clxg/4)  ) / k2
+
+            EV%OutputTransfer(Transfer_vnewt) = tau_fac*k*(vb+sigma)/adotoa/k2
+            EV%OutputTransfer(Transfer_Tmat) =  delta_TM/k2
+            if (use_mK) then
+                Tb = (1-exp(-tau_eps))*a*(Tspin-Trad)*1000
+
+                EV%OutputTransfer(Transfer_monopole) = EV%OutputTransfer(Transfer_monopole)*Tb
+                EV%OutputTransfer(Transfer_vnewt) = EV%OutputTransfer(Transfer_vnewt)*Tb
+                EV%OutputTransfer(Transfer_Tmat) = EV%OutputTransfer(Transfer_Tmat)*Tb
+            end if
+        end if
+    end if
 
     !  Massive neutrino equations of motion.
     if (CP%Num_Nu_massive == 0) return
